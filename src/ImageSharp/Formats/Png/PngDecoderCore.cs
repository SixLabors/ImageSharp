--- conflicted
+++ resolved
@@ -527,14 +527,7 @@
                 PngThrowHelper.ThrowInvalidHeader();
             }
 
-            // Both PLTE and tRNS chunks, if present, have been read at this point as per spec.
-            AssignColorPalette(this.palette, this.paletteAlpha, pngMetadata);
-
-<<<<<<< HEAD
-            return new ImageInfo(new(this.header.Width, this.header.Height), metadata);
-=======
-            return new ImageInfo(new PixelTypeInfo(this.CalculateBitsPerPixel()), new(this.header.Width, this.header.Height), metadata, framesMetadata);
->>>>>>> 3b49c348
+            return new ImageInfo(new(this.header.Width, this.header.Height), metadata, framesMetadata);
         }
         finally
         {
