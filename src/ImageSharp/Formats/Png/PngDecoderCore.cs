// Copyright (c) Six Labors.
// Licensed under the Six Labors Split License.

using System;
using System.Buffers;
using System.Buffers.Binary;
using System.IO;
using System.IO.Compression;
using System.Runtime.CompilerServices;
using System.Runtime.InteropServices;
using System.Text;
using System.Threading;
using SixLabors.ImageSharp.Common.Helpers;
using SixLabors.ImageSharp.Compression.Zlib;
using SixLabors.ImageSharp.Formats.Png.Chunks;
using SixLabors.ImageSharp.Formats.Png.Filters;
using SixLabors.ImageSharp.IO;
using SixLabors.ImageSharp.Memory;
using SixLabors.ImageSharp.Metadata;
using SixLabors.ImageSharp.Metadata.Profiles.Exif;
using SixLabors.ImageSharp.Metadata.Profiles.Icc;
using SixLabors.ImageSharp.Metadata.Profiles.Xmp;
using SixLabors.ImageSharp.PixelFormats;

namespace SixLabors.ImageSharp.Formats.Png
{
    /// <summary>
    /// Performs the png decoding operation.
    /// </summary>
    internal sealed class PngDecoderCore : IImageDecoderInternals
    {
        /// <summary>
        /// Reusable buffer.
        /// </summary>
        private readonly byte[] buffer = new byte[4];

        /// <summary>
        /// The general decoder options.
        /// </summary>
        private readonly Configuration configuration;

        /// <summary>
        /// Gets or sets a value indicating whether the metadata should be ignored when the image is being decoded.
        /// </summary>
        private readonly bool skipMetadata;

        /// <summary>
        /// Gets or sets a value indicating whether to read the IHDR and tRNS chunks only.
        /// </summary>
        private readonly bool colorMetadataOnly;

        /// <summary>
        /// Used the manage memory allocations.
        /// </summary>
        private readonly MemoryAllocator memoryAllocator;

        /// <summary>
        /// The stream to decode from.
        /// </summary>
        private BufferedReadStream currentStream;

        /// <summary>
        /// The png header.
        /// </summary>
        private PngHeader header;

        /// <summary>
        /// The number of bytes per pixel.
        /// </summary>
        private int bytesPerPixel;

        /// <summary>
        /// The number of bytes per sample.
        /// </summary>
        private int bytesPerSample;

        /// <summary>
        /// The number of bytes per scanline.
        /// </summary>
        private int bytesPerScanline;

        /// <summary>
        /// The palette containing color information for indexed png's.
        /// </summary>
        private byte[] palette;

        /// <summary>
        /// The palette containing alpha channel color information for indexed png's.
        /// </summary>
        private byte[] paletteAlpha;

        /// <summary>
        /// Previous scanline processed.
        /// </summary>
        private IMemoryOwner<byte> previousScanline;

        /// <summary>
        /// The current scanline that is being processed.
        /// </summary>
        private IMemoryOwner<byte> scanline;

        /// <summary>
        /// The index of the current scanline being processed.
        /// </summary>
        private int currentRow = Adam7.FirstRow[0];

        /// <summary>
        /// The current number of bytes read in the current scanline.
        /// </summary>
        private int currentRowBytesRead;

        /// <summary>
        /// Gets or sets the png color type.
        /// </summary>
        private PngColorType pngColorType;

        /// <summary>
        /// The next chunk of data to return.
        /// </summary>
        private PngChunk? nextChunk;

        /// <summary>
        /// Initializes a new instance of the <see cref="PngDecoderCore"/> class.
        /// </summary>
        /// <param name="options">The decoder options.</param>
        public PngDecoderCore(DecoderOptions options)
        {
            this.Options = options;
            this.configuration = options.Configuration;
            this.skipMetadata = options.SkipMetadata;
            this.memoryAllocator = this.configuration.MemoryAllocator;
        }

        internal PngDecoderCore(DecoderOptions options, bool colorMetadataOnly)
        {
            this.Options = options;
            this.colorMetadataOnly = colorMetadataOnly;
            this.skipMetadata = true;
            this.configuration = options.Configuration;
            this.memoryAllocator = this.configuration.MemoryAllocator;
        }

        /// <inheritdoc/>
        public DecoderOptions Options { get; }

        /// <inheritdoc/>
        public Size Dimensions => new(this.header.Width, this.header.Height);

        /// <inheritdoc/>
        public Image<TPixel> Decode<TPixel>(BufferedReadStream stream, CancellationToken cancellationToken)
            where TPixel : unmanaged, IPixel<TPixel>
        {
            var metadata = new ImageMetadata();
            PngMetadata pngMetadata = metadata.GetPngMetadata();
            this.currentStream = stream;
            this.currentStream.Skip(8);
            Image<TPixel> image = null;
            try
            {
                while (this.TryReadChunk(out PngChunk chunk))
                {
                    try
                    {
                        switch (chunk.Type)
                        {
                            case PngChunkType.Header:
                                this.ReadHeaderChunk(pngMetadata, chunk.Data.GetSpan());
                                break;
                            case PngChunkType.Physical:
                                ReadPhysicalChunk(metadata, chunk.Data.GetSpan());
                                break;
                            case PngChunkType.Gamma:
                                ReadGammaChunk(pngMetadata, chunk.Data.GetSpan());
                                break;
                            case PngChunkType.Data:
                                if (image is null)
                                {
                                    this.InitializeImage(metadata, out image);
                                }

                                this.ReadScanlines(chunk, image.Frames.RootFrame, pngMetadata);

                                break;
                            case PngChunkType.Palette:
                                byte[] pal = new byte[chunk.Length];
                                chunk.Data.GetSpan().CopyTo(pal);
                                this.palette = pal;
                                break;
                            case PngChunkType.Transparency:
                                byte[] alpha = new byte[chunk.Length];
                                chunk.Data.GetSpan().CopyTo(alpha);
                                this.paletteAlpha = alpha;
                                this.AssignTransparentMarkers(alpha, pngMetadata);
                                break;
                            case PngChunkType.Text:
                                this.ReadTextChunk(metadata, pngMetadata, chunk.Data.GetSpan());
                                break;
                            case PngChunkType.CompressedText:
                                this.ReadCompressedTextChunk(metadata, pngMetadata, chunk.Data.GetSpan());
                                break;
                            case PngChunkType.InternationalText:
                                this.ReadInternationalTextChunk(metadata, chunk.Data.GetSpan());
                                break;
                            case PngChunkType.Exif:
                                if (!this.skipMetadata)
                                {
                                    byte[] exifData = new byte[chunk.Length];
                                    chunk.Data.GetSpan().CopyTo(exifData);
                                    MergeOrSetExifProfile(metadata, new ExifProfile(exifData), replaceExistingKeys: true);
                                }

                                break;
                            case PngChunkType.EmbeddedColorProfile:
                                this.ReadColorProfileChunk(metadata, chunk.Data.GetSpan());
                                break;
                            case PngChunkType.End:
                                goto EOF;
                            case PngChunkType.ProprietaryApple:
                                PngThrowHelper.ThrowInvalidChunkType("Proprietary Apple PNG detected! This PNG file is not conform to the specification and cannot be decoded.");
                                break;
                        }
                    }
                    finally
                    {
                        chunk.Data?.Dispose(); // Data is rented in ReadChunkData()
                    }
                }

                EOF:
                if (image is null)
                {
                    PngThrowHelper.ThrowNoData();
                }

                return image;
            }
            catch
            {
                image?.Dispose();
                throw;
            }
            finally
            {
                this.scanline?.Dispose();
                this.previousScanline?.Dispose();
                this.nextChunk?.Data?.Dispose();
            }
        }

        /// <inheritdoc/>
        public IImageInfo Identify(BufferedReadStream stream, CancellationToken cancellationToken)
        {
            var metadata = new ImageMetadata();
            PngMetadata pngMetadata = metadata.GetPngMetadata();
            this.currentStream = stream;
            this.currentStream.Skip(8);
            try
            {
                while (this.TryReadChunk(out PngChunk chunk))
                {
                    try
                    {
                        switch (chunk.Type)
                        {
                            case PngChunkType.Header:
                                this.ReadHeaderChunk(pngMetadata, chunk.Data.GetSpan());
                                break;
                            case PngChunkType.Physical:
                                if (this.colorMetadataOnly)
                                {
                                    this.SkipChunkDataAndCrc(chunk);
                                    break;
                                }

                                ReadPhysicalChunk(metadata, chunk.Data.GetSpan());
                                break;
                            case PngChunkType.Gamma:
                                if (this.colorMetadataOnly)
                                {
                                    this.SkipChunkDataAndCrc(chunk);
                                    break;
                                }

                                ReadGammaChunk(pngMetadata, chunk.Data.GetSpan());
                                break;
                            case PngChunkType.Data:

                                // Spec says tRNS must be before IDAT so safe to exit.
                                if (this.colorMetadataOnly)
                                {
                                    goto EOF;
                                }

                                this.SkipChunkDataAndCrc(chunk);
                                break;
                            case PngChunkType.Transparency:
                                byte[] alpha = new byte[chunk.Length];
                                chunk.Data.GetSpan().CopyTo(alpha);
                                this.paletteAlpha = alpha;
                                this.AssignTransparentMarkers(alpha, pngMetadata);

                                if (this.colorMetadataOnly)
                                {
                                    goto EOF;
                                }

                                break;
                            case PngChunkType.Text:
                                if (this.colorMetadataOnly)
                                {
                                    this.SkipChunkDataAndCrc(chunk);
                                    break;
                                }

                                this.ReadTextChunk(metadata, pngMetadata, chunk.Data.GetSpan());
                                break;
                            case PngChunkType.CompressedText:
                                if (this.colorMetadataOnly)
                                {
                                    this.SkipChunkDataAndCrc(chunk);
                                    break;
                                }

                                this.ReadCompressedTextChunk(metadata, pngMetadata, chunk.Data.GetSpan());
                                break;
                            case PngChunkType.InternationalText:
                                if (this.colorMetadataOnly)
                                {
                                    this.SkipChunkDataAndCrc(chunk);
                                    break;
                                }

                                this.ReadInternationalTextChunk(metadata, chunk.Data.GetSpan());
                                break;
                            case PngChunkType.Exif:
                                if (this.colorMetadataOnly)
                                {
                                    this.SkipChunkDataAndCrc(chunk);
                                    break;
                                }

                                if (!this.skipMetadata)
                                {
                                    byte[] exifData = new byte[chunk.Length];
                                    chunk.Data.GetSpan().CopyTo(exifData);
                                    MergeOrSetExifProfile(metadata, new ExifProfile(exifData), replaceExistingKeys: true);
                                }

                                break;
                            case PngChunkType.End:
                                goto EOF;

                            default:
                                if (this.colorMetadataOnly)
                                {
                                    this.SkipChunkDataAndCrc(chunk);
                                }

                                break;
                        }
                    }
                    finally
                    {
                        chunk.Data?.Dispose(); // Data is rented in ReadChunkData()
                    }
                }

                EOF:
                if (this.header.Width == 0 && this.header.Height == 0)
                {
                    PngThrowHelper.ThrowNoHeader();
                }

                return new ImageInfo(new PixelTypeInfo(this.CalculateBitsPerPixel()), this.header.Width, this.header.Height, metadata);
            }
            finally
            {
                this.scanline?.Dispose();
                this.previousScanline?.Dispose();
            }
        }

        /// <summary>
        /// Reads the least significant bits from the byte pair with the others set to 0.
        /// </summary>
        /// <param name="buffer">The source buffer.</param>
        /// <param name="offset">THe offset.</param>
        /// <returns>The <see cref="int"/></returns>
        [MethodImpl(MethodImplOptions.AggressiveInlining)]
        private static byte ReadByteLittleEndian(ReadOnlySpan<byte> buffer, int offset)
            => (byte)(((buffer[offset] & 0xFF) << 16) | (buffer[offset + 1] & 0xFF));

        /// <summary>
        /// Attempts to convert a byte array to a new array where each value in the original array is represented by the
        /// specified number of bits.
        /// </summary>
        /// <param name="source">The bytes to convert from. Cannot be empty.</param>
        /// <param name="bytesPerScanline">The number of bytes per scanline.</param>
        /// <param name="bits">The number of bits per value.</param>
        /// <param name="buffer">The new array.</param>
        /// <returns>The resulting <see cref="ReadOnlySpan{Byte}"/> array.</returns>
        private bool TryScaleUpTo8BitArray(ReadOnlySpan<byte> source, int bytesPerScanline, int bits, out IMemoryOwner<byte> buffer)
        {
            if (bits >= 8)
            {
                buffer = null;
                return false;
            }

            buffer = this.memoryAllocator.Allocate<byte>(bytesPerScanline * 8 / bits, AllocationOptions.Clean);
            ref byte sourceRef = ref MemoryMarshal.GetReference(source);
            ref byte resultRef = ref buffer.GetReference();
            int mask = 0xFF >> (8 - bits);
            int resultOffset = 0;

            for (int i = 0; i < bytesPerScanline; i++)
            {
                byte b = Unsafe.Add(ref sourceRef, i);
                for (int shift = 0; shift < 8; shift += bits)
                {
                    int colorIndex = (b >> (8 - bits - shift)) & mask;
                    Unsafe.Add(ref resultRef, resultOffset) = (byte)colorIndex;
                    resultOffset++;
                }
            }

            return true;
        }

        /// <summary>
        /// Reads the data chunk containing physical dimension data.
        /// </summary>
        /// <param name="metadata">The metadata to read to.</param>
        /// <param name="data">The data containing physical data.</param>
        private static void ReadPhysicalChunk(ImageMetadata metadata, ReadOnlySpan<byte> data)
        {
            var physicalChunk = PhysicalChunkData.Parse(data);

            metadata.ResolutionUnits = physicalChunk.UnitSpecifier == byte.MinValue
                ? PixelResolutionUnit.AspectRatio
                : PixelResolutionUnit.PixelsPerMeter;

            metadata.HorizontalResolution = physicalChunk.XAxisPixelsPerUnit;
            metadata.VerticalResolution = physicalChunk.YAxisPixelsPerUnit;
        }

        /// <summary>
        /// Reads the data chunk containing gamma data.
        /// </summary>
        /// <param name="pngMetadata">The metadata to read to.</param>
        /// <param name="data">The data containing physical data.</param>
        private static void ReadGammaChunk(PngMetadata pngMetadata, ReadOnlySpan<byte> data)
        {
            if (data.Length < 4)
            {
                // Ignore invalid gamma chunks.
                return;
            }

            // For example, a gamma of 1/2.2 would be stored as 45455.
            // The value is encoded as a 4-byte unsigned integer, representing gamma times 100000.
            pngMetadata.Gamma = BinaryPrimitives.ReadUInt32BigEndian(data) * 1e-5F;
        }

        /// <summary>
        /// Initializes the image and various buffers needed for processing
        /// </summary>
        /// <typeparam name="TPixel">The type the pixels will be</typeparam>
        /// <param name="metadata">The metadata information for the image</param>
        /// <param name="image">The image that we will populate</param>
        private void InitializeImage<TPixel>(ImageMetadata metadata, out Image<TPixel> image)
            where TPixel : unmanaged, IPixel<TPixel>
        {
            image = Image.CreateUninitialized<TPixel>(
                this.configuration,
                this.header.Width,
                this.header.Height,
                metadata);

            this.bytesPerPixel = this.CalculateBytesPerPixel();
            this.bytesPerScanline = this.CalculateScanlineLength(this.header.Width) + 1;
            this.bytesPerSample = 1;
            if (this.header.BitDepth >= 8)
            {
                this.bytesPerSample = this.header.BitDepth / 8;
            }

            this.previousScanline?.Dispose();
            this.scanline?.Dispose();
            this.previousScanline = this.memoryAllocator.Allocate<byte>(this.bytesPerScanline, AllocationOptions.Clean);
            this.scanline = this.configuration.MemoryAllocator.Allocate<byte>(this.bytesPerScanline, AllocationOptions.Clean);
        }

        /// <summary>
        /// Calculates the correct number of bits per pixel for the given color type.
        /// </summary>
        /// <returns>The <see cref="int"/></returns>
        private int CalculateBitsPerPixel()
        {
            switch (this.pngColorType)
            {
                case PngColorType.Grayscale:
                case PngColorType.Palette:
                    return this.header.BitDepth;
                case PngColorType.GrayscaleWithAlpha:
                    return this.header.BitDepth * 2;
                case PngColorType.Rgb:
                    return this.header.BitDepth * 3;
                case PngColorType.RgbWithAlpha:
                    return this.header.BitDepth * 4;
                default:
                    PngThrowHelper.ThrowNotSupportedColor();
                    return -1;
            }
        }

        /// <summary>
        /// Calculates the correct number of bytes per pixel for the given color type.
        /// </summary>
        /// <returns>The <see cref="int"/></returns>
        private int CalculateBytesPerPixel()
        {
            switch (this.pngColorType)
            {
                case PngColorType.Grayscale:
                    return this.header.BitDepth == 16 ? 2 : 1;

                case PngColorType.GrayscaleWithAlpha:
                    return this.header.BitDepth == 16 ? 4 : 2;

                case PngColorType.Palette:
                    return 1;

                case PngColorType.Rgb:
                    return this.header.BitDepth == 16 ? 6 : 3;

                case PngColorType.RgbWithAlpha:
                default:
                    return this.header.BitDepth == 16 ? 8 : 4;
            }
        }

        /// <summary>
        /// Calculates the scanline length.
        /// </summary>
        /// <param name="width">The width of the row.</param>
        /// <returns>
        /// The <see cref="int"/> representing the length.
        /// </returns>
        private int CalculateScanlineLength(int width)
        {
            int mod = this.header.BitDepth == 16 ? 16 : 8;
            int scanlineLength = width * this.header.BitDepth * this.bytesPerPixel;

            int amount = scanlineLength % mod;
            if (amount != 0)
            {
                scanlineLength += mod - amount;
            }

            return scanlineLength / mod;
        }

        /// <summary>
        /// Reads the scanlines within the image.
        /// </summary>
        /// <typeparam name="TPixel">The pixel format.</typeparam>
        /// <param name="chunk">The png chunk containing the compressed scanline data.</param>
        /// <param name="image"> The pixel data.</param>
        /// <param name="pngMetadata">The png metadata</param>
        private void ReadScanlines<TPixel>(PngChunk chunk, ImageFrame<TPixel> image, PngMetadata pngMetadata)
            where TPixel : unmanaged, IPixel<TPixel>
        {
            using var deframeStream = new ZlibInflateStream(this.currentStream, this.ReadNextDataChunk);
            deframeStream.AllocateNewBytes(chunk.Length, true);
            DeflateStream dataStream = deframeStream.CompressedStream;

            if (this.header.InterlaceMethod == PngInterlaceMode.Adam7)
            {
                this.DecodeInterlacedPixelData(dataStream, image, pngMetadata);
            }
            else
            {
                this.DecodePixelData(dataStream, image, pngMetadata);
            }
        }

        /// <summary>
        /// Decodes the raw pixel data row by row
        /// </summary>
        /// <typeparam name="TPixel">The pixel format.</typeparam>
        /// <param name="compressedStream">The compressed pixel data stream.</param>
        /// <param name="image">The image to decode to.</param>
        /// <param name="pngMetadata">The png metadata</param>
        private void DecodePixelData<TPixel>(DeflateStream compressedStream, ImageFrame<TPixel> image, PngMetadata pngMetadata)
            where TPixel : unmanaged, IPixel<TPixel>
        {
            while (this.currentRow < this.header.Height)
            {
                Span<byte> scanlineSpan = this.scanline.GetSpan();
                while (this.currentRowBytesRead < this.bytesPerScanline)
                {
                    int bytesRead = compressedStream.Read(scanlineSpan, this.currentRowBytesRead, this.bytesPerScanline - this.currentRowBytesRead);
                    if (bytesRead <= 0)
                    {
                        return;
                    }

                    this.currentRowBytesRead += bytesRead;
                }

                this.currentRowBytesRead = 0;

                switch ((FilterType)scanlineSpan[0])
                {
                    case FilterType.None:
                        break;

                    case FilterType.Sub:
                        SubFilter.Decode(scanlineSpan, this.bytesPerPixel);
                        break;

                    case FilterType.Up:
                        UpFilter.Decode(scanlineSpan, this.previousScanline.GetSpan());
                        break;

                    case FilterType.Average:
                        AverageFilter.Decode(scanlineSpan, this.previousScanline.GetSpan(), this.bytesPerPixel);
                        break;

                    case FilterType.Paeth:
                        PaethFilter.Decode(scanlineSpan, this.previousScanline.GetSpan(), this.bytesPerPixel);
                        break;

                    default:
                        PngThrowHelper.ThrowUnknownFilter();
                        break;
                }

                this.ProcessDefilteredScanline(scanlineSpan, image, pngMetadata);

                this.SwapScanlineBuffers();
                this.currentRow++;
            }
        }

        /// <summary>
        /// Decodes the raw interlaced pixel data row by row
        /// <see href="https://github.com/juehv/DentalImageViewer/blob/8a1a4424b15d6cc453b5de3f273daf3ff5e3a90d/DentalImageViewer/lib/jiu-0.14.3/net/sourceforge/jiu/codecs/PNGCodec.java"/>
        /// </summary>
        /// <typeparam name="TPixel">The pixel format.</typeparam>
        /// <param name="compressedStream">The compressed pixel data stream.</param>
        /// <param name="image">The current image.</param>
        /// <param name="pngMetadata">The png metadata.</param>
        private void DecodeInterlacedPixelData<TPixel>(DeflateStream compressedStream, ImageFrame<TPixel> image, PngMetadata pngMetadata)
            where TPixel : unmanaged, IPixel<TPixel>
        {
            int pass = 0;
            int width = this.header.Width;
            Buffer2D<TPixel> imageBuffer = image.PixelBuffer;
            while (true)
            {
                int numColumns = Adam7.ComputeColumns(width, pass);

                if (numColumns == 0)
                {
                    pass++;

                    // This pass contains no data; skip to next pass
                    continue;
                }

                int bytesPerInterlaceScanline = this.CalculateScanlineLength(numColumns) + 1;

                while (this.currentRow < this.header.Height)
                {
                    while (this.currentRowBytesRead < bytesPerInterlaceScanline)
                    {
                        int bytesRead = compressedStream.Read(this.scanline.GetSpan(), this.currentRowBytesRead, bytesPerInterlaceScanline - this.currentRowBytesRead);
                        if (bytesRead <= 0)
                        {
                            return;
                        }

                        this.currentRowBytesRead += bytesRead;
                    }

                    this.currentRowBytesRead = 0;

                    Span<byte> scanSpan = this.scanline.Slice(0, bytesPerInterlaceScanline);
                    Span<byte> prevSpan = this.previousScanline.Slice(0, bytesPerInterlaceScanline);

                    switch ((FilterType)scanSpan[0])
                    {
                        case FilterType.None:
                            break;

                        case FilterType.Sub:
                            SubFilter.Decode(scanSpan, this.bytesPerPixel);
                            break;

                        case FilterType.Up:
                            UpFilter.Decode(scanSpan, prevSpan);
                            break;

                        case FilterType.Average:
                            AverageFilter.Decode(scanSpan, prevSpan, this.bytesPerPixel);
                            break;

                        case FilterType.Paeth:
                            PaethFilter.Decode(scanSpan, prevSpan, this.bytesPerPixel);
                            break;

                        default:
                            PngThrowHelper.ThrowUnknownFilter();
                            break;
                    }

                    Span<TPixel> rowSpan = imageBuffer.DangerousGetRowSpan(this.currentRow);
                    this.ProcessInterlacedDefilteredScanline(this.scanline.GetSpan(), rowSpan, pngMetadata, Adam7.FirstColumn[pass], Adam7.ColumnIncrement[pass]);

                    this.SwapScanlineBuffers();

                    this.currentRow += Adam7.RowIncrement[pass];
                }

                pass++;
                this.previousScanline.Clear();

                if (pass < 7)
                {
                    this.currentRow = Adam7.FirstRow[pass];
                }
                else
                {
                    pass = 0;
                    break;
                }
            }
        }

        /// <summary>
        /// Processes the de-filtered scanline filling the image pixel data
        /// </summary>
        /// <typeparam name="TPixel">The pixel format.</typeparam>
        /// <param name="defilteredScanline">The de-filtered scanline</param>
        /// <param name="pixels">The image</param>
        /// <param name="pngMetadata">The png metadata.</param>
        private void ProcessDefilteredScanline<TPixel>(ReadOnlySpan<byte> defilteredScanline, ImageFrame<TPixel> pixels, PngMetadata pngMetadata)
            where TPixel : unmanaged, IPixel<TPixel>
        {
            Span<TPixel> rowSpan = pixels.PixelBuffer.DangerousGetRowSpan(this.currentRow);

            // Trim the first marker byte from the buffer
            ReadOnlySpan<byte> trimmed = defilteredScanline[1..];

            // Convert 1, 2, and 4 bit pixel data into the 8 bit equivalent.
            IMemoryOwner<byte> buffer = null;
            try
            {
                ReadOnlySpan<byte> scanlineSpan = this.TryScaleUpTo8BitArray(
                    trimmed,
                    this.bytesPerScanline - 1,
                    this.header.BitDepth,
                    out buffer)
                ? buffer.GetSpan()
                : trimmed;

                switch (this.pngColorType)
                {
                    case PngColorType.Grayscale:
                        PngScanlineProcessor.ProcessGrayscaleScanline(
                            this.header,
                            scanlineSpan,
                            rowSpan,
                            pngMetadata.HasTransparency,
                            pngMetadata.TransparentL16.GetValueOrDefault(),
                            pngMetadata.TransparentL8.GetValueOrDefault());

                        break;

                    case PngColorType.GrayscaleWithAlpha:
                        PngScanlineProcessor.ProcessGrayscaleWithAlphaScanline(
                            this.header,
                            scanlineSpan,
                            rowSpan,
                            this.bytesPerPixel,
                            this.bytesPerSample);

                        break;

                    case PngColorType.Palette:
                        PngScanlineProcessor.ProcessPaletteScanline(
                            this.header,
                            scanlineSpan,
                            rowSpan,
                            this.palette,
                            this.paletteAlpha);

                        break;

                    case PngColorType.Rgb:
                        PngScanlineProcessor.ProcessRgbScanline(
                            this.configuration,
                            this.header,
                            scanlineSpan,
                            rowSpan,
                            this.bytesPerPixel,
                            this.bytesPerSample,
                            pngMetadata.HasTransparency,
                            pngMetadata.TransparentRgb48.GetValueOrDefault(),
                            pngMetadata.TransparentRgb24.GetValueOrDefault());

                        break;

                    case PngColorType.RgbWithAlpha:
                        PngScanlineProcessor.ProcessRgbaScanline(
                            this.configuration,
                            this.header,
                            scanlineSpan,
                            rowSpan,
                            this.bytesPerPixel,
                            this.bytesPerSample);

                        break;
                }
            }
            finally
            {
                buffer?.Dispose();
            }
        }

        /// <summary>
        /// Processes the interlaced de-filtered scanline filling the image pixel data
        /// </summary>
        /// <typeparam name="TPixel">The pixel format.</typeparam>
        /// <param name="defilteredScanline">The de-filtered scanline</param>
        /// <param name="rowSpan">The current image row.</param>
        /// <param name="pngMetadata">The png metadata.</param>
        /// <param name="pixelOffset">The column start index. Always 0 for none interlaced images.</param>
        /// <param name="increment">The column increment. Always 1 for none interlaced images.</param>
        private void ProcessInterlacedDefilteredScanline<TPixel>(ReadOnlySpan<byte> defilteredScanline, Span<TPixel> rowSpan, PngMetadata pngMetadata, int pixelOffset = 0, int increment = 1)
            where TPixel : unmanaged, IPixel<TPixel>
        {
            // Trim the first marker byte from the buffer
            ReadOnlySpan<byte> trimmed = defilteredScanline[1..];

            // Convert 1, 2, and 4 bit pixel data into the 8 bit equivalent.
            IMemoryOwner<byte> buffer = null;
            try
            {
                ReadOnlySpan<byte> scanlineSpan = this.TryScaleUpTo8BitArray(
                    trimmed,
                    this.bytesPerScanline,
                    this.header.BitDepth,
                    out buffer)
                ? buffer.GetSpan()
                : trimmed;

                switch (this.pngColorType)
                {
                    case PngColorType.Grayscale:
                        PngScanlineProcessor.ProcessInterlacedGrayscaleScanline(
                            this.header,
                            scanlineSpan,
                            rowSpan,
                            pixelOffset,
                            increment,
                            pngMetadata.HasTransparency,
                            pngMetadata.TransparentL16.GetValueOrDefault(),
                            pngMetadata.TransparentL8.GetValueOrDefault());

                        break;

                    case PngColorType.GrayscaleWithAlpha:
                        PngScanlineProcessor.ProcessInterlacedGrayscaleWithAlphaScanline(
                            this.header,
                            scanlineSpan,
                            rowSpan,
                            pixelOffset,
                            increment,
                            this.bytesPerPixel,
                            this.bytesPerSample);

                        break;

                    case PngColorType.Palette:
                        PngScanlineProcessor.ProcessInterlacedPaletteScanline(
                            this.header,
                            scanlineSpan,
                            rowSpan,
                            pixelOffset,
                            increment,
                            this.palette,
                            this.paletteAlpha);

                        break;

                    case PngColorType.Rgb:
                        PngScanlineProcessor.ProcessInterlacedRgbScanline(
                            this.header,
                            scanlineSpan,
                            rowSpan,
                            pixelOffset,
                            increment,
                            this.bytesPerPixel,
                            this.bytesPerSample,
                            pngMetadata.HasTransparency,
                            pngMetadata.TransparentRgb48.GetValueOrDefault(),
                            pngMetadata.TransparentRgb24.GetValueOrDefault());

                        break;

                    case PngColorType.RgbWithAlpha:
                        PngScanlineProcessor.ProcessInterlacedRgbaScanline(
                            this.header,
                            scanlineSpan,
                            rowSpan,
                            pixelOffset,
                            increment,
                            this.bytesPerPixel,
                            this.bytesPerSample);

                        break;
                }
            }
            finally
            {
                buffer?.Dispose();
            }
        }

        /// <summary>
        /// Decodes and assigns marker colors that identify transparent pixels in non indexed images.
        /// </summary>
        /// <param name="alpha">The alpha tRNS array.</param>
        /// <param name="pngMetadata">The png metadata.</param>
        private void AssignTransparentMarkers(ReadOnlySpan<byte> alpha, PngMetadata pngMetadata)
        {
            if (this.pngColorType == PngColorType.Rgb)
            {
                if (alpha.Length >= 6)
                {
                    if (this.header.BitDepth == 16)
                    {
                        ushort rc = BinaryPrimitives.ReadUInt16LittleEndian(alpha[..2]);
                        ushort gc = BinaryPrimitives.ReadUInt16LittleEndian(alpha.Slice(2, 2));
                        ushort bc = BinaryPrimitives.ReadUInt16LittleEndian(alpha.Slice(4, 2));

                        pngMetadata.TransparentRgb48 = new Rgb48(rc, gc, bc);
                        pngMetadata.HasTransparency = true;
                        return;
                    }

                    byte r = ReadByteLittleEndian(alpha, 0);
                    byte g = ReadByteLittleEndian(alpha, 2);
                    byte b = ReadByteLittleEndian(alpha, 4);
                    pngMetadata.TransparentRgb24 = new Rgb24(r, g, b);
                    pngMetadata.HasTransparency = true;
                }
            }
            else if (this.pngColorType == PngColorType.Grayscale)
            {
                if (alpha.Length >= 2)
                {
                    if (this.header.BitDepth == 16)
                    {
                        pngMetadata.TransparentL16 = new L16(BinaryPrimitives.ReadUInt16LittleEndian(alpha[..2]));
                    }
                    else
                    {
                        pngMetadata.TransparentL8 = new L8(ReadByteLittleEndian(alpha, 0));
                    }

                    pngMetadata.HasTransparency = true;
                }
            }
            else if (this.pngColorType == PngColorType.Palette && alpha.Length > 0)
            {
                pngMetadata.HasTransparency = true;
            }
        }

        /// <summary>
        /// Reads a header chunk from the data.
        /// </summary>
        /// <param name="pngMetadata">The png metadata.</param>
        /// <param name="data">The <see cref="T:ReadOnlySpan{byte}"/> containing data.</param>
        private void ReadHeaderChunk(PngMetadata pngMetadata, ReadOnlySpan<byte> data)
        {
            this.header = PngHeader.Parse(data);

            this.header.Validate();

            pngMetadata.BitDepth = (PngBitDepth)this.header.BitDepth;
            pngMetadata.ColorType = this.header.ColorType;
            pngMetadata.InterlaceMethod = this.header.InterlaceMethod;

            this.pngColorType = this.header.ColorType;
        }

        /// <summary>
        /// Reads a text chunk containing image properties from the data.
        /// </summary>
        /// <param name="baseMetadata">The <see cref="ImageMetadata"/> object.</param>
        /// <param name="metadata">The metadata to decode to.</param>
        /// <param name="data">The <see cref="T:Span"/> containing the data.</param>
        private void ReadTextChunk(ImageMetadata baseMetadata, PngMetadata metadata, ReadOnlySpan<byte> data)
        {
            if (this.skipMetadata)
            {
                return;
            }

            int zeroIndex = data.IndexOf((byte)0);

            // Keywords are restricted to 1 to 79 bytes in length.
            if (zeroIndex is < PngConstants.MinTextKeywordLength or > PngConstants.MaxTextKeywordLength)
            {
                return;
            }

            ReadOnlySpan<byte> keywordBytes = data[..zeroIndex];
            if (!TryReadTextKeyword(keywordBytes, out string name))
            {
                return;
            }

            string value = PngConstants.Encoding.GetString(data[(zeroIndex + 1)..]);

            if (!this.TryReadTextChunkMetadata(baseMetadata, name, value))
            {
                metadata.TextData.Add(new PngTextData(name, value, string.Empty, string.Empty));
            }
        }

        /// <summary>
        /// Reads the compressed text chunk. Contains a uncompressed keyword and a compressed text string.
        /// </summary>
        /// <param name="baseMetadata">The <see cref="ImageMetadata"/> object.</param>
        /// <param name="metadata">The metadata to decode to.</param>
        /// <param name="data">The <see cref="T:Span"/> containing the data.</param>
        private void ReadCompressedTextChunk(ImageMetadata baseMetadata, PngMetadata metadata, ReadOnlySpan<byte> data)
        {
            if (this.skipMetadata)
            {
                return;
            }

            int zeroIndex = data.IndexOf((byte)0);
            if (zeroIndex is < PngConstants.MinTextKeywordLength or > PngConstants.MaxTextKeywordLength)
            {
                return;
            }

            byte compressionMethod = data[zeroIndex + 1];
            if (compressionMethod != 0)
            {
                // Only compression method 0 is supported (zlib datastream with deflate compression).
                return;
            }

            ReadOnlySpan<byte> keywordBytes = data[..zeroIndex];
            if (!TryReadTextKeyword(keywordBytes, out string name))
            {
                return;
            }

            ReadOnlySpan<byte> compressedData = data[(zeroIndex + 2)..];

            if (this.TryUncompressTextData(compressedData, PngConstants.Encoding, out string uncompressed) &&
                !this.TryReadTextChunkMetadata(baseMetadata, name, uncompressed))
            {
                metadata.TextData.Add(new PngTextData(name, uncompressed, string.Empty, string.Empty));
            }
        }

        /// <summary>
        /// Checks if the given text chunk is actually storing parsable metadata.
        /// </summary>
        /// <param name="baseMetadata">The <see cref="ImageMetadata"/> object to store the parsed metadata in.</param>
        /// <param name="chunkName">The name of the text chunk.</param>
        /// <param name="chunkText">The contents of the text chunk.</param>
        /// <returns>True if metadata was successfully parsed from the text chunk. False if the
        /// text chunk was not identified as metadata, and should be stored in the metadata
        /// object unmodified.</returns>
        private bool TryReadTextChunkMetadata(ImageMetadata baseMetadata, string chunkName, string chunkText)
        {
            if (chunkName.Equals("Raw profile type exif", StringComparison.OrdinalIgnoreCase) &&
                this.TryReadLegacyExifTextChunk(baseMetadata, chunkText))
            {
                // Successfully parsed legacy exif data from text
                return true;
            }

            // TODO: "Raw profile type iptc", potentially others?

            // No special chunk data identified
            return false;
        }

        /// <summary>
        /// Reads exif data encoded into a text chunk with the name "raw profile type exif".
        /// This method was used by ImageMagick, exiftool, exiv2, digiKam, etc, before the
        /// 2017 update to png that allowed a true exif chunk.
        /// </summary>
        /// <param name="metadata">The <see cref="ImageMetadata"/> to store the decoded exif tags into.</param>
        /// <param name="data">The contents of the "raw profile type exif" text chunk.</param>
        private bool TryReadLegacyExifTextChunk(ImageMetadata metadata, string data)
        {
            ReadOnlySpan<char> dataSpan = data.AsSpan();
            dataSpan = dataSpan.TrimStart();

            if (!StringEqualsInsensitive(dataSpan[..4], "exif".AsSpan()))
            {
                // "exif" identifier is missing from the beginning of the text chunk
                return false;
            }

            // Skip to the data length
            dataSpan = dataSpan[4..].TrimStart();
            int dataLengthEnd = dataSpan.IndexOf('\n');
            int dataLength = ParseInt32(dataSpan[..dataSpan.IndexOf('\n')]);

            // Skip to the hex-encoded data
            dataSpan = dataSpan[dataLengthEnd..].Trim();

            // Sequence of bytes for the exif header ("Exif" ASCII and two zero bytes).
            // This doesn't actually allocate.
            ReadOnlySpan<byte> exifHeader = new byte[] { 0x45, 0x78, 0x69, 0x66, 0x00, 0x00 };

            if (dataLength < exifHeader.Length)
            {
                // Not enough room for the required exif header, this data couldn't possibly be valid
                return false;
            }

            // Parse the hex-encoded data into the byte array we are going to hand off to ExifProfile
            byte[] exifBlob = new byte[dataLength - exifHeader.Length];

            try
            {
                // Check for the presence of the exif header in the hex-encoded binary data
                byte[] tempExifBuf = exifBlob;
                if (exifBlob.Length < exifHeader.Length)
                {
                    // Need to allocate a temporary array, this should be an extremely uncommon (TODO: impossible?) case
                    tempExifBuf = new byte[exifHeader.Length];
                }

                HexConverter.HexStringToBytes(dataSpan[..(exifHeader.Length * 2)], tempExifBuf);
                if (!tempExifBuf.AsSpan()[..exifHeader.Length].SequenceEqual(exifHeader))
                {
                    // Exif header in the hex data is not valid
                    return false;
                }

                // Skip over the exif header we just tested
                dataSpan = dataSpan[(exifHeader.Length * 2)..];
                dataLength -= exifHeader.Length;

                // Load the hex-encoded data, one line at a time
                for (int i = 0; i < dataLength;)
                {
                    ReadOnlySpan<char> lineSpan = dataSpan;

                    int newlineIndex = dataSpan.IndexOf('\n');
                    if (newlineIndex != -1)
                    {
                        lineSpan = dataSpan[..newlineIndex];
                    }

                    i += HexConverter.HexStringToBytes(lineSpan, exifBlob.AsSpan()[i..]);

                    dataSpan = dataSpan[(newlineIndex + 1)..];
                }
            }
            catch
            {
                return false;
            }

            MergeOrSetExifProfile(metadata, new ExifProfile(exifBlob), replaceExistingKeys: false);
            return true;
        }

        /// <summary>
        /// Reads the color profile chunk. The data is stored similar to the zTXt chunk.
        /// </summary>
        /// <param name="metadata">The metadata.</param>
        /// <param name="data">The bytes containing the profile.</param>
        private void ReadColorProfileChunk(ImageMetadata metadata, ReadOnlySpan<byte> data)
        {
            int zeroIndex = data.IndexOf((byte)0);
            if (zeroIndex is < PngConstants.MinTextKeywordLength or > PngConstants.MaxTextKeywordLength)
            {
                return;
            }

            byte compressionMethod = data[zeroIndex + 1];
            if (compressionMethod != 0)
            {
                // Only compression method 0 is supported (zlib datastream with deflate compression).
                return;
            }

            ReadOnlySpan<byte> keywordBytes = data[..zeroIndex];
            if (!TryReadTextKeyword(keywordBytes, out string name))
            {
                return;
            }

            ReadOnlySpan<byte> compressedData = data[(zeroIndex + 2)..];

            if (this.TryUncompressZlibData(compressedData, out byte[] iccpProfileBytes))
            {
                metadata.IccProfile = new IccProfile(iccpProfileBytes);
            }
        }

        /// <summary>
        /// Tries to un-compress zlib compressed data.
        /// </summary>
        /// <param name="compressedData">The compressed data.</param>
        /// <param name="uncompressedBytesArray">The uncompressed bytes array.</param>
        /// <returns>True, if de-compressing was successful.</returns>
        private unsafe bool TryUncompressZlibData(ReadOnlySpan<byte> compressedData, out byte[] uncompressedBytesArray)
        {
            fixed (byte* compressedDataBase = compressedData)
            {
<<<<<<< HEAD
                using IMemoryOwner<byte> destBuffer = this.memoryAllocator.Allocate<byte>(this.Configuration.StreamProcessingBufferSize);
                using var memoryStreamOutput = new MemoryStream(compressedData.Length);
                using var memoryStreamInput = new UnmanagedMemoryStream(compressedDataBase, compressedData.Length);
                using var bufferedStream = new BufferedReadStream(this.Configuration, memoryStreamInput);
                using var inflateStream = new ZlibInflateStream(bufferedStream);
                Span<byte> destUncompressedData = destBuffer.GetSpan();
                if (!inflateStream.AllocateNewBytes(compressedData.Length, false))
=======
                using (IMemoryOwner<byte> destBuffer = this.memoryAllocator.Allocate<byte>(this.configuration.StreamProcessingBufferSize))
                using (var memoryStreamOutput = new MemoryStream(compressedData.Length))
                using (var memoryStreamInput = new UnmanagedMemoryStream(compressedDataBase, compressedData.Length))
                using (var bufferedStream = new BufferedReadStream(this.configuration, memoryStreamInput))
                using (var inflateStream = new ZlibInflateStream(bufferedStream))
>>>>>>> af9bfe51
                {
                    uncompressedBytesArray = Array.Empty<byte>();
                    return false;
                }

                int bytesRead = inflateStream.CompressedStream.Read(destUncompressedData, 0, destUncompressedData.Length);
                while (bytesRead != 0)
                {
                    memoryStreamOutput.Write(destUncompressedData[..bytesRead]);
                    bytesRead = inflateStream.CompressedStream.Read(destUncompressedData, 0, destUncompressedData.Length);
                }

                uncompressedBytesArray = memoryStreamOutput.ToArray();
                return true;
            }
        }

        /// <summary>
        /// Compares two ReadOnlySpan&lt;char&gt;s in a case-insensitive method.
        /// This is only needed because older frameworks are missing the extension method.
        /// </summary>
        /// <param name="span1">The first <see cref="Span{T}"/> to compare.</param>
        /// <param name="span2">The second <see cref="Span{T}"/> to compare.</param>
        /// <returns>True if the spans were identical, false otherwise.</returns>
        private static bool StringEqualsInsensitive(ReadOnlySpan<char> span1, ReadOnlySpan<char> span2)
            => span1.Equals(span2, StringComparison.OrdinalIgnoreCase);

        /// <summary>
        /// int.Parse() a ReadOnlySpan&lt;char&gt;, with a fallback for older frameworks.
        /// </summary>
        /// <param name="span">The <see cref="int"/> to parse.</param>
        /// <returns>The parsed <see cref="int"/>.</returns>
        private static int ParseInt32(ReadOnlySpan<char> span) => int.Parse(span);

        /// <summary>
        /// Sets the <see cref="ExifProfile"/> in <paramref name="metadata"/> to <paramref name="newProfile"/>,
        /// or copies exif tags if <paramref name="metadata"/> already contains an <see cref="ExifProfile"/>.
        /// </summary>
        /// <param name="metadata">The <see cref="ImageMetadata"/> to store the exif data in.</param>
        /// <param name="newProfile">The <see cref="ExifProfile"/> to copy exif tags from.</param>
        /// <param name="replaceExistingKeys">If <paramref name="metadata"/> already contains an <see cref="ExifProfile"/>,
        /// controls whether existing exif tags in <paramref name="metadata"/> will be overwritten with any conflicting
        /// tags from <paramref name="newProfile"/>.</param>
        private static void MergeOrSetExifProfile(ImageMetadata metadata, ExifProfile newProfile, bool replaceExistingKeys)
        {
            if (metadata.ExifProfile is null)
            {
                // No exif metadata was loaded yet, so just assign it
                metadata.ExifProfile = newProfile;
            }
            else
            {
                // Try to merge existing keys with the ones from the new profile
                foreach (IExifValue newKey in newProfile.Values)
                {
                    if (replaceExistingKeys || metadata.ExifProfile.GetValueInternal(newKey.Tag) is null)
                    {
                        metadata.ExifProfile.SetValueInternal(newKey.Tag, newKey.GetValue());
                    }
                }
            }
        }

        /// <summary>
        /// Reads a iTXt chunk, which contains international text data. It contains:
        /// - A uncompressed keyword.
        /// - Compression flag, indicating if a compression is used.
        /// - Compression method.
        /// - Language tag (optional).
        /// - A translated keyword (optional).
        /// - Text data, which is either compressed or uncompressed.
        /// </summary>
        /// <param name="metadata">The metadata to decode to.</param>
        /// <param name="data">The <see cref="T:Span"/> containing the data.</param>
        private void ReadInternationalTextChunk(ImageMetadata metadata, ReadOnlySpan<byte> data)
        {
            if (this.skipMetadata)
            {
                return;
            }

            PngMetadata pngMetadata = metadata.GetPngMetadata();
            int zeroIndexKeyword = data.IndexOf((byte)0);
            if (zeroIndexKeyword is < PngConstants.MinTextKeywordLength or > PngConstants.MaxTextKeywordLength)
            {
                return;
            }

            byte compressionFlag = data[zeroIndexKeyword + 1];
            if (compressionFlag is not (0 or 1))
            {
                return;
            }

            byte compressionMethod = data[zeroIndexKeyword + 2];
            if (compressionMethod != 0)
            {
                // Only compression method 0 is supported (zlib datastream with deflate compression).
                return;
            }

            int langStartIdx = zeroIndexKeyword + 3;
            int languageLength = data[langStartIdx..].IndexOf((byte)0);
            if (languageLength < 0)
            {
                return;
            }

            string language = PngConstants.LanguageEncoding.GetString(data.Slice(langStartIdx, languageLength));

            int translatedKeywordStartIdx = langStartIdx + languageLength + 1;
            int translatedKeywordLength = data[translatedKeywordStartIdx..].IndexOf((byte)0);
            string translatedKeyword = PngConstants.TranslatedEncoding.GetString(data.Slice(translatedKeywordStartIdx, translatedKeywordLength));

            ReadOnlySpan<byte> keywordBytes = data[..zeroIndexKeyword];
            if (!TryReadTextKeyword(keywordBytes, out string keyword))
            {
                return;
            }

            int dataStartIdx = translatedKeywordStartIdx + translatedKeywordLength + 1;
            if (compressionFlag == 1)
            {
                ReadOnlySpan<byte> compressedData = data[dataStartIdx..];

                if (this.TryUncompressTextData(compressedData, PngConstants.TranslatedEncoding, out string uncompressed))
                {
                    pngMetadata.TextData.Add(new PngTextData(keyword, uncompressed, language, translatedKeyword));
                }
            }
            else if (IsXmpTextData(keywordBytes))
            {
                var xmpProfile = new XmpProfile(data[dataStartIdx..].ToArray());
                metadata.XmpProfile = xmpProfile;
            }
            else
            {
                string value = PngConstants.TranslatedEncoding.GetString(data[dataStartIdx..]);
                pngMetadata.TextData.Add(new PngTextData(keyword, value, language, translatedKeyword));
            }
        }

        /// <summary>
        /// Decompresses a byte array with zlib compressed text data.
        /// </summary>
        /// <param name="compressedData">Compressed text data bytes.</param>
        /// <param name="encoding">The string encoding to use.</param>
        /// <param name="value">The uncompressed value.</param>
        /// <returns>The <see cref="bool"/>.</returns>
        private bool TryUncompressTextData(ReadOnlySpan<byte> compressedData, Encoding encoding, out string value)
        {
            if (this.TryUncompressZlibData(compressedData, out byte[] uncompressedData))
            {
                value = encoding.GetString(uncompressedData);
                return true;
            }

            value = null;
            return false;
        }

        /// <summary>
        /// Reads the next data chunk.
        /// </summary>
        /// <returns>Count of bytes in the next data chunk, or 0 if there are no more data chunks left.</returns>
        private int ReadNextDataChunk()
        {
            if (this.nextChunk != null)
            {
                return 0;
            }

            this.currentStream.Read(this.buffer, 0, 4);

            if (this.TryReadChunk(out PngChunk chunk))
            {
                if (chunk.Type == PngChunkType.Data)
                {
                    chunk.Data?.Dispose();
                    return chunk.Length;
                }

                this.nextChunk = chunk;
            }

            return 0;
        }

        /// <summary>
        /// Reads a chunk from the stream.
        /// </summary>
        /// <param name="chunk">The image format chunk.</param>
        /// <returns>
        /// The <see cref="PngChunk"/>.
        /// </returns>
        private bool TryReadChunk(out PngChunk chunk)
        {
            if (this.nextChunk != null)
            {
                chunk = this.nextChunk.Value;

                this.nextChunk = null;

                return true;
            }

            if (!this.TryReadChunkLength(out int length))
            {
                chunk = default;

                // IEND
                return false;
            }

            while (length < 0 || length > (this.currentStream.Length - this.currentStream.Position))
            {
                // Not a valid chunk so try again until we reach a known chunk.
                if (!this.TryReadChunkLength(out length))
                {
                    chunk = default;

                    return false;
                }
            }

            PngChunkType type = this.ReadChunkType();

            // If we're reading color metadata only we're only interested in the IHDR and tRNS chunks.
            // We can skip all other chunk data in the stream for better performance.
            if (this.colorMetadataOnly && type != PngChunkType.Header && type != PngChunkType.Transparency)
            {
                chunk = new PngChunk(length, type);

                return true;
            }

            long pos = this.currentStream.Position;
            chunk = new PngChunk(
                length: length,
                type: type,
                data: this.ReadChunkData(length));

            this.ValidateChunk(chunk);

            // Restore the stream position for IDAT chunks, because it will be decoded later and
            // was only read to verifying the CRC is correct.
            if (type == PngChunkType.Data)
            {
                this.currentStream.Position = pos;
            }

            return true;
        }

        /// <summary>
        /// Validates the png chunk.
        /// </summary>
        /// <param name="chunk">The <see cref="PngChunk"/>.</param>
        private void ValidateChunk(in PngChunk chunk)
        {
            uint inputCrc = this.ReadChunkCrc();

            if (chunk.IsCritical)
            {
                Span<byte> chunkType = stackalloc byte[4];
                BinaryPrimitives.WriteUInt32BigEndian(chunkType, (uint)chunk.Type);

                uint validCrc = Crc32.Calculate(chunkType);
                validCrc = Crc32.Calculate(validCrc, chunk.Data.GetSpan());

                if (validCrc != inputCrc)
                {
                    string chunkTypeName = Encoding.ASCII.GetString(chunkType);

                    // ensure when throwing we dispose the data back to the memory allocator
                    chunk.Data?.Dispose();
                    PngThrowHelper.ThrowInvalidChunkCrc(chunkTypeName);
                }
            }
        }

        /// <summary>
        /// Reads the cycle redundancy chunk from the data.
        /// </summary>
        [MethodImpl(InliningOptions.ShortMethod)]
        private uint ReadChunkCrc()
        {
            uint crc = 0;
            if (this.currentStream.Read(this.buffer, 0, 4) == 4)
            {
                crc = BinaryPrimitives.ReadUInt32BigEndian(this.buffer);
            }

            return crc;
        }

        /// <summary>
        /// Skips the chunk data and the cycle redundancy chunk read from the data.
        /// </summary>
        /// <param name="chunk">The image format chunk.</param>
        [MethodImpl(InliningOptions.ShortMethod)]
        private void SkipChunkDataAndCrc(in PngChunk chunk)
        {
            this.currentStream.Skip(chunk.Length);
            this.currentStream.Skip(4);
        }

        /// <summary>
        /// Reads the chunk data from the stream.
        /// </summary>
        /// <param name="length">The length of the chunk data to read.</param>
        [MethodImpl(InliningOptions.ShortMethod)]
        private IMemoryOwner<byte> ReadChunkData(int length)
        {
            // We rent the buffer here to return it afterwards in Decode()
            IMemoryOwner<byte> buffer = this.configuration.MemoryAllocator.Allocate<byte>(length, AllocationOptions.Clean);

            this.currentStream.Read(buffer.GetSpan(), 0, length);

            return buffer;
        }

        /// <summary>
        /// Identifies the chunk type from the chunk.
        /// </summary>
        /// <exception cref="ImageFormatException">
        /// Thrown if the input stream is not valid.
        /// </exception>
        [MethodImpl(InliningOptions.ShortMethod)]
        private PngChunkType ReadChunkType()
        {
            if (this.currentStream.Read(this.buffer, 0, 4) == 4)
            {
                return (PngChunkType)BinaryPrimitives.ReadUInt32BigEndian(this.buffer);
            }
            else
            {
                PngThrowHelper.ThrowInvalidChunkType();

                // The IDE cannot detect the throw here.
                return default;
            }
        }

        /// <summary>
        /// Attempts to read the length of the next chunk.
        /// </summary>
        /// <returns>
        /// Whether the length was read.
        /// </returns>
        [MethodImpl(InliningOptions.ShortMethod)]
        private bool TryReadChunkLength(out int result)
        {
            if (this.currentStream.Read(this.buffer, 0, 4) == 4)
            {
                result = BinaryPrimitives.ReadInt32BigEndian(this.buffer);

                return true;
            }

            result = default;
            return false;
        }

        /// <summary>
        /// Tries to reads a text chunk keyword, which have some restrictions to be valid:
        /// Keywords shall contain only printable Latin-1 characters and should not have leading or trailing whitespace.
        /// See: https://www.w3.org/TR/PNG/#11zTXt
        /// </summary>
        /// <param name="keywordBytes">The keyword bytes.</param>
        /// <param name="name">The name.</param>
        /// <returns>True, if the keyword could be read and is valid.</returns>
        private static bool TryReadTextKeyword(ReadOnlySpan<byte> keywordBytes, out string name)
        {
            name = string.Empty;

            // Keywords shall contain only printable Latin-1.
            foreach (byte c in keywordBytes)
            {
                if (c is not ((>= 32 and <= 126) or (>= 161 and <= 255)))
                {
                    return false;
                }
            }

            // Keywords should not be empty or have leading or trailing whitespace.
            name = PngConstants.Encoding.GetString(keywordBytes);
            return !string.IsNullOrWhiteSpace(name) && !name.StartsWith(" ") && !name.EndsWith(" ");
        }

        private static bool IsXmpTextData(ReadOnlySpan<byte> keywordBytes) => keywordBytes.SequenceEqual(PngConstants.XmpKeyword);

        private void SwapScanlineBuffers()
            => (this.scanline, this.previousScanline) = (this.previousScanline, this.scanline);
    }
}<|MERGE_RESOLUTION|>--- conflicted
+++ resolved
@@ -1229,21 +1229,11 @@
         {
             fixed (byte* compressedDataBase = compressedData)
             {
-<<<<<<< HEAD
-                using IMemoryOwner<byte> destBuffer = this.memoryAllocator.Allocate<byte>(this.Configuration.StreamProcessingBufferSize);
-                using var memoryStreamOutput = new MemoryStream(compressedData.Length);
-                using var memoryStreamInput = new UnmanagedMemoryStream(compressedDataBase, compressedData.Length);
-                using var bufferedStream = new BufferedReadStream(this.Configuration, memoryStreamInput);
-                using var inflateStream = new ZlibInflateStream(bufferedStream);
-                Span<byte> destUncompressedData = destBuffer.GetSpan();
-                if (!inflateStream.AllocateNewBytes(compressedData.Length, false))
-=======
                 using (IMemoryOwner<byte> destBuffer = this.memoryAllocator.Allocate<byte>(this.configuration.StreamProcessingBufferSize))
                 using (var memoryStreamOutput = new MemoryStream(compressedData.Length))
                 using (var memoryStreamInput = new UnmanagedMemoryStream(compressedDataBase, compressedData.Length))
                 using (var bufferedStream = new BufferedReadStream(this.configuration, memoryStreamInput))
                 using (var inflateStream = new ZlibInflateStream(bufferedStream))
->>>>>>> af9bfe51
                 {
                     uncompressedBytesArray = Array.Empty<byte>();
                     return false;
