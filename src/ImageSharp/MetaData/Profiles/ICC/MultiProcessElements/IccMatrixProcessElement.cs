--- conflicted
+++ resolved
@@ -34,11 +34,7 @@
         /// <summary>
         /// Gets the two dimensional matrix with size of Input-Channels x Output-Channels
         /// </summary>
-<<<<<<< HEAD
-        public float[,] MatrixIxO { get; }
-=======
         public DenseMatrix<float> MatrixIxO { get; }
->>>>>>> ce6eed6c
 
         /// <summary>
         /// Gets the one dimensional matrix with size of Output-Channels x 1
@@ -65,29 +61,7 @@
 
         private bool EqualsMatrix(IccMatrixProcessElement element)
         {
-<<<<<<< HEAD
-            int width = this.MatrixIxO.GetLength(0);
-            int height = this.MatrixIxO.GetLength(1);
-            if (width != element.MatrixIxO.GetLength(0) || height != element.MatrixIxO.GetLength(1))
-            {
-                return false;
-            }
-
-            for (int x = 0; x < width; x++)
-            {
-                for (int y = 0; y < height; y++)
-                {
-                    if (this.MatrixIxO[x, y] != element.MatrixIxO[x, y])
-                    {
-                        return false;
-                    }
-                }
-            }
-
-            return true;
-=======
             return this.MatrixIxO.Equals(element.MatrixIxO);
->>>>>>> ce6eed6c
         }
     }
 }