--- conflicted
+++ resolved
@@ -1,26 +1,16 @@
 // Copyright (c) Six Labors and contributors.
 // Licensed under the Apache License, Version 2.0.
 
-using System;
 using System.Numerics;
-using SixLabors.ImageSharp.Formats.Jpg;
+
+using SixLabors.ImageSharp.Formats.Jpeg.GolangPort.Utils;
 using SixLabors.ImageSharp.PixelFormats;
+
 using Xunit;
 
 // ReSharper disable InconsistentNaming
 namespace SixLabors.ImageSharp.Tests
 {
-<<<<<<< HEAD
-    using System;
-    using System.Numerics;
-
-    using ImageSharp.Formats.Jpeg.GolangPort.Utils;
-    using ImageSharp.PixelFormats;
-
-    using Xunit;
-
-=======
->>>>>>> 9b34d096
     public class JpegUtilsTests : TestBase
     {
         public static Image<TPixel> CreateTestImage<TPixel>()
