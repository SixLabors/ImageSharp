﻿// Copyright (c) Six Labors and contributors.
// Licensed under the Apache License, Version 2.0.

<<<<<<< HEAD
namespace ImageSharp.Tests.Processing.Transforms
{
    using System;
    using ImageSharp.PixelFormats;
    using ImageSharp.Processing.Processors;
    using Xunit;

=======
using System;
using SixLabors.ImageSharp.PixelFormats;
using SixLabors.ImageSharp.Processing.Processors;
using Xunit;

namespace SixLabors.ImageSharp.Tests.Processing.Transforms
{
>>>>>>> cca8e6f6
    public class EntropyCropTest : BaseImageOperationsExtensionTest
    {

        [Theory]
        [InlineData(0.5f)]
        [InlineData(.2f)]
        public void EntropyCrop_threasholdFloat_EntropyCropProcessorWithThreshold(float threashold)
        {
            this.operations.EntropyCrop(threashold);
            var processor = this.Verify<EntropyCropProcessor<Rgba32>>();

            Assert.Equal(threashold, processor.Threshold);
        }
    }
}<|MERGE_RESOLUTION|>--- conflicted
+++ resolved
@@ -1,15 +1,6 @@
 ﻿// Copyright (c) Six Labors and contributors.
 // Licensed under the Apache License, Version 2.0.
 
-<<<<<<< HEAD
-namespace ImageSharp.Tests.Processing.Transforms
-{
-    using System;
-    using ImageSharp.PixelFormats;
-    using ImageSharp.Processing.Processors;
-    using Xunit;
-
-=======
 using System;
 using SixLabors.ImageSharp.PixelFormats;
 using SixLabors.ImageSharp.Processing.Processors;
@@ -17,7 +8,6 @@
 
 namespace SixLabors.ImageSharp.Tests.Processing.Transforms
 {
->>>>>>> cca8e6f6
     public class EntropyCropTest : BaseImageOperationsExtensionTest
     {
 
