--- conflicted
+++ resolved
@@ -59,42 +59,12 @@
         /// <param name="value">The matrix to write</param>
         /// <param name="isSingle">True if the values are encoded as Single; false if encoded as Fix16</param>
         /// <returns>The number of bytes written</returns>
-<<<<<<< HEAD
-=======
         public int WriteMatrix(DenseMatrix<float> value, bool isSingle)
         {
             int count = 0;
             for (int y = 0; y < value.Rows; y++)
             {
                 for (int x = 0; x < value.Columns; x++)
-                {
-                    if (isSingle)
-                    {
-                        count += this.WriteSingle(value[x, y]);
-                    }
-                    else
-                    {
-                        count += this.WriteFix16(value[x, y]);
-                    }
-                }
-            }
-
-            return count;
-        }
-
-        /// <summary>
-        /// Writes a two dimensional matrix
-        /// </summary>
-        /// <param name="value">The matrix to write</param>
-        /// <param name="isSingle">True if the values are encoded as Single; false if encoded as Fix16</param>
-        /// <returns>The number of bytes written</returns>
->>>>>>> ce6eed6c
-        public int WriteMatrix(float[,] value, bool isSingle)
-        {
-            int count = 0;
-            for (int y = 0; y < value.GetLength(1); y++)
-            {
-                for (int x = 0; x < value.GetLength(0); x++)
                 {
                     if (isSingle)
                     {
