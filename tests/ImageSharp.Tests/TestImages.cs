--- conflicted
+++ resolved
@@ -1123,7 +1123,6 @@
         public const string Wikipedia008 = "Qoi/wikipedia_008.qoi";
     }
 
-<<<<<<< HEAD
     public static class Heif
     {
         public const string Image1 = "Heif/image1.heic";
@@ -1139,7 +1138,7 @@
         public const string IrvineAvif = "Heif/Irvine_CA.avif";
 
         public const string XnConvert = "Heif/jpeg444_xnconvert.avif";
-=======
+
     public static class Ico
     {
         public const string Flutter = "Icon/flutter.ico";
@@ -1262,6 +1261,5 @@
         public const string WindowsMouse = "Icon/aero_arrow.cur";
         public const string CurReal = "Icon/cur_real.cur";
         public const string CurFake = "Icon/cur_fake.ico";
->>>>>>> 3b49c348
     }
 }