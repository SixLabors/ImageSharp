// Copyright (c) Six Labors.
// Licensed under the Apache License, Version 2.0.

using System;
using SixLabors.ImageSharp.Formats.Tiff.Compression;
using SixLabors.ImageSharp.Memory;
using SixLabors.ImageSharp.Metadata.Profiles.Exif;
using SixLabors.ImageSharp.PixelFormats;

namespace SixLabors.ImageSharp.Formats.Tiff.Writers
{
    internal abstract class TiffBaseColorWriter<TPixel> : IDisposable
        where TPixel : unmanaged, IPixel<TPixel>
    {
        private bool isDisposed;

        protected TiffBaseColorWriter(ImageFrame<TPixel> image, MemoryAllocator memoryAllocator, Configuration configuration, TiffEncoderEntriesCollector entriesCollector)
        {
            this.Image = image;
            this.MemoryAllocator = memoryAllocator;
            this.Configuration = configuration;
            this.EntriesCollector = entriesCollector;
        }

        /// <summary>
        /// Gets the bits per pixel.
        /// </summary>
        public abstract int BitsPerPixel { get; }

        /// <summary>
        /// Gets the bytes per row.
        /// </summary>
        public int BytesPerRow => ((this.Image.Width * this.BitsPerPixel) + 7) / 8;

        protected ImageFrame<TPixel> Image { get; }

        protected MemoryAllocator MemoryAllocator { get; }

        protected Configuration Configuration { get; }

        protected TiffEncoderEntriesCollector EntriesCollector { get; }

        public virtual void Write(TiffBaseCompressor compressor, int rowsPerStrip)
        {
            DebugGuard.IsTrue(this.BytesPerRow == compressor.BytesPerRow, "bytes per row of the compressor does not match tiff color writer");
            int stripsCount = (this.Image.Height + rowsPerStrip - 1) / rowsPerStrip;

            uint[] stripOffsets = new uint[stripsCount];
            uint[] stripByteCounts = new uint[stripsCount];

            int stripIndex = 0;
            compressor.Initialize(rowsPerStrip);
            for (int y = 0; y < this.Image.Height; y += rowsPerStrip)
            {
                long offset = compressor.Output.Position;

                int height = Math.Min(rowsPerStrip, this.Image.Height - y);
                this.EncodeStrip(y, height, compressor);

                long endOffset = compressor.Output.Position;
                stripOffsets[stripIndex] = (uint)offset;
                stripByteCounts[stripIndex] = (uint)(endOffset - offset);
                stripIndex++;
            }

            DebugGuard.IsTrue(stripIndex == stripsCount, "stripIndex and stripsCount should match");
            this.AddStripTags(rowsPerStrip, stripOffsets, stripByteCounts);
        }

        /// <inheritdoc/>
        public void Dispose()
        {
            if (this.isDisposed)
            {
                return;
            }

            this.isDisposed = true;
            this.Dispose(true);
        }

<<<<<<< HEAD
        protected static Span<T> GetStripPixels<T>(Buffer2D<T> buffer2D, int y, int height)
            where T : struct
            => buffer2D.DangerousGetSingleSpan().Slice(y * buffer2D.Width, height * buffer2D.Width);

=======
>>>>>>> 5966a2ed
        protected abstract void EncodeStrip(int y, int height, TiffBaseCompressor compressor);

        /// <summary>
        /// Adds image format information to the specified IFD.
        /// </summary>
        /// <param name="rowsPerStrip">The rows per strip.</param>
        /// <param name="stripOffsets">The strip offsets.</param>
        /// <param name="stripByteCounts">The strip byte counts.</param>
        private void AddStripTags(int rowsPerStrip, uint[] stripOffsets, uint[] stripByteCounts)
        {
            this.EntriesCollector.AddOrReplace(new ExifLong(ExifTagValue.RowsPerStrip)
            {
                Value = (uint)rowsPerStrip
            });

            this.EntriesCollector.AddOrReplace(new ExifLongArray(ExifTagValue.StripOffsets)
            {
                Value = stripOffsets
            });

            this.EntriesCollector.AddOrReplace(new ExifLongArray(ExifTagValue.StripByteCounts)
            {
                Value = stripByteCounts
            });
        }

        protected abstract void Dispose(bool disposing);
    }
}<|MERGE_RESOLUTION|>--- conflicted
+++ resolved
@@ -79,13 +79,6 @@
             this.Dispose(true);
         }
 
-<<<<<<< HEAD
-        protected static Span<T> GetStripPixels<T>(Buffer2D<T> buffer2D, int y, int height)
-            where T : struct
-            => buffer2D.DangerousGetSingleSpan().Slice(y * buffer2D.Width, height * buffer2D.Width);
-
-=======
->>>>>>> 5966a2ed
         protected abstract void EncodeStrip(int y, int height, TiffBaseCompressor compressor);
 
         /// <summary>
