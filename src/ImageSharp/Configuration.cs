--- conflicted
+++ resolved
@@ -125,11 +125,7 @@
         /// <summary>
         /// Gets or the <see cref="ImageFormatManager"/> that is currently in use.
         /// </summary>
-<<<<<<< HEAD
-        public ImageFormatManager ImageFormatsManager { get; set; } = new();
-=======
         public ImageFormatManager ImageFormatsManager { get; private set; } = new ImageFormatManager();
->>>>>>> f24b02f3
 
         /// <summary>
         /// Gets or sets the <see cref="Memory.MemoryAllocator"/> that is currently in use.
