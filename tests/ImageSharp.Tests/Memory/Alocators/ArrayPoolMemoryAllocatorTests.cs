--- conflicted
+++ resolved
@@ -156,12 +156,7 @@
             buffer.Dispose();
         }
 
-<<<<<<< HEAD
-        [Fact(Skip = "Should be executed from a separate process.")]
-=======
-
-        [Fact]
->>>>>>> f3652b7f
+        [Fact]
         public void AllocationOverLargeArrayThreshold_UsesDifferentPool()
         {
             static void RunTest()
@@ -249,11 +244,11 @@
             public bool CheckIsRentingPooledBuffer<T>(int length)
                 where T : struct
             {
-                IMemoryOwner<T> buffer = MemoryAllocator.Allocate<T>(length);
+                IMemoryOwner<T> buffer = this.MemoryAllocator.Allocate<T>(length);
                 ref T ptrToPrevPosition0 = ref buffer.GetReference();
                 buffer.Dispose();
 
-                buffer = MemoryAllocator.Allocate<T>(length);
+                buffer = this.MemoryAllocator.Allocate<T>(length);
                 bool sameBuffers = Unsafe.AreSame(ref ptrToPrevPosition0, ref buffer.GetReference());
                 buffer.Dispose();
 
