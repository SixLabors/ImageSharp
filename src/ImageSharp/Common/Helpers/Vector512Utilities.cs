--- conflicted
+++ resolved
@@ -89,46 +89,6 @@
         => Avx512F.FusedMultiplyAdd(vm0, vm1, va);
 
     /// <summary>
-<<<<<<< HEAD
-    /// Performs a multiply-add operation on three vectors, where each element of the resulting vector is the
-    /// product of corresponding elements in <paramref name="a"/> and <paramref name="b"/> added to the
-    /// corresponding element in <paramref name="c"/>.
-    /// If the CPU supports FMA (Fused Multiply-Add) instructions, the operation is performed as a single
-    /// fused operation for better performance and precision.
-    /// </summary>
-    /// <param name="a">The first vector of single-precision floating-point numbers to be multiplied.</param>
-    /// <param name="b">The second vector of single-precision floating-point numbers to be multiplied.</param>
-    /// <param name="c">The vector of single-precision floating-point numbers to be added to the product of
-    /// <paramref name="a"/> and <paramref name="b"/>.</param>
-    /// <returns>
-    /// A <see cref="Vector512{Single}"/> where each element is the result of multiplying the corresponding elements
-    /// of <paramref name="a"/> and <paramref name="b"/>, and then adding the corresponding element from <paramref name="c"/>.
-    /// </returns>
-    /// <remarks>
-    /// If the FMA (Fused Multiply-Add) instruction set is supported by the CPU, the operation is performed using
-    /// <see cref="Fma.MultiplyAdd(Vector256{float}, Vector256{float}, Vector256{float})"/> against the upper and lower
-    /// buts. This approach can result in slightly different results compared to performing the multiplication and
-    /// addition separately due to differences in how floating-point rounding is handled.
-    /// <para>
-    /// If FMA is not supported, the operation is performed as a separate multiplication and addition. This might lead
-    /// to a minor difference in precision compared to the fused operation, particularly in cases where numerical accuracy
-    /// is critical.
-    /// </para>
-    /// </remarks>
-    [MethodImpl(MethodImplOptions.AggressiveInlining)]
-    public static Vector512<float> MultiplyAddEstimate(Vector512<float> a, Vector512<float> b, Vector512<float> c)
-    {
-        if (Avx512F.IsSupported)
-        {
-            return Avx512F.FusedMultiplyAdd(a, b, c);
-        }
-
-        return (a + b) * c;
-    }
-
-    [DoesNotReturn]
-    private static void ThrowUnreachableException() => throw new UnreachableException();
-=======
     /// Restricts a vector between a minimum and a maximum value.
     /// </summary>
     /// <typeparam name="T">The type of the elements in the vector.</typeparam>
@@ -139,5 +99,4 @@
     [MethodImpl(MethodImplOptions.AggressiveInlining)]
     public static Vector512<T> Clamp<T>(Vector512<T> value, Vector512<T> min, Vector512<T> max)
         => Vector512.Min(Vector512.Max(value, min), max);
->>>>>>> 9badd817
 }