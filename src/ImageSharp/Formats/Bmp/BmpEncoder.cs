﻿// Copyright (c) Six Labors and contributors.
// Licensed under the Apache License, Version 2.0.

using System;
using System.Collections.Generic;
using System.IO;
using SixLabors.ImageSharp.PixelFormats;

namespace SixLabors.ImageSharp.Formats.Bmp
{
    /// <summary>
    /// Image encoder for writing an image to a stream as a Windows bitmap.
    /// </summary>
<<<<<<< HEAD
    /// <remarks>The encoder can currently only write 24-bit rgb images to streams.</remarks>
=======
    /// <remarks>The encoder can currently only write 24-bit RGB images to streams.</remarks>
>>>>>>> 70ac9a1f
    public sealed class BmpEncoder : IImageEncoder, IBmpEncoderOptions
    {
        /// <summary>
        /// Gets or sets the number of bits per pixel.
        /// </summary>
        public BmpBitsPerPixel BitsPerPixel { get; set; } = BmpBitsPerPixel.Pixel24;

        /// <inheritdoc/>
        public void Encode<TPixel>(Image<TPixel> image, Stream stream)
            where TPixel : struct, IPixel<TPixel>
        {
            var encoder = new BmpEncoderCore(this);
            encoder.Encode(image, stream);
        }
    }
}<|MERGE_RESOLUTION|>--- conflicted
+++ resolved
@@ -11,11 +11,7 @@
     /// <summary>
     /// Image encoder for writing an image to a stream as a Windows bitmap.
     /// </summary>
-<<<<<<< HEAD
-    /// <remarks>The encoder can currently only write 24-bit rgb images to streams.</remarks>
-=======
     /// <remarks>The encoder can currently only write 24-bit RGB images to streams.</remarks>
->>>>>>> 70ac9a1f
     public sealed class BmpEncoder : IImageEncoder, IBmpEncoderOptions
     {
         /// <summary>
