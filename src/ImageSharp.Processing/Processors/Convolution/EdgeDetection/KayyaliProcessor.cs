--- conflicted
+++ resolved
@@ -21,39 +21,23 @@
         /// The horizontal gradient operator.
         /// </summary>
         private static readonly Fast2DArray<float> KayyaliX =
-<<<<<<< HEAD
-            new Fast2DArray<float>(new float[,]
-=======
             new float[,]
->>>>>>> 2f8ae0c0
             {
                 { 6, 0, -6 },
                 { 0, 0, 0 },
                 { -6, 0, 6 }
-<<<<<<< HEAD
-            });
-=======
             };
->>>>>>> 2f8ae0c0
 
         /// <summary>
         /// The vertical gradient operator.
         /// </summary>
         private static readonly Fast2DArray<float> KayyaliY =
-<<<<<<< HEAD
-            new Fast2DArray<float>(new float[,]
-=======
             new float[,]
->>>>>>> 2f8ae0c0
             {
                 { -6, 0, 6 },
                 { 0, 0, 0 },
                 { 6, 0, -6 }
-<<<<<<< HEAD
-            });
-=======
             };
->>>>>>> 2f8ae0c0
 
         /// <summary>
         /// Initializes a new instance of the <see cref="KayyaliProcessor{TColor}"/> class.
