--- conflicted
+++ resolved
@@ -9,6 +9,7 @@
 /// <summary>
 /// Tests <see cref="CieLuv"/>-<see cref="Hsv"/> conversions.
 /// </summary>
+[Trait("Color", "Conversion")]
 public class CieLuvAndHsvConversionTests
 {
     private static readonly ApproximateColorSpaceComparer ColorSpaceComparer = new ApproximateColorSpaceComparer(.0002F);
@@ -17,15 +18,10 @@
     /// <summary>
     /// Tests conversion from <see cref="CieLuv"/> to <see cref="Hsv"/>.
     /// </summary>
-<<<<<<< HEAD
-    [Trait("Color", "Conversion")]
-    public class CieLuvAndHsvConversionTests
-=======
     [Theory]
     [InlineData(0, 0, 0, 0, 0, 0)]
     [InlineData(36.0555, 93.6901, 10.01514, 347.3767, 0.8314762, 0.6444615)]
     public void Convert_CieLuv_to_Hsv(float l, float u, float v, float h, float s, float v2)
->>>>>>> 5834c39c
     {
         // Arrange
         var input = new CieLuv(l, u, v);
