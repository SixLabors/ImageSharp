name: Build

on:
  push:
    branches:
      - main
      - release/*
    tags:
      - "v*"
  pull_request:
    branches:
      - main
      - release/*
    types: [ labeled, opened, synchronize, reopened ]

jobs:
  # Prime a single LFS cache and expose the exact key for the matrix
  WarmLFS:
    runs-on: ubuntu-latest
    outputs:
      lfs_key: ${{ steps.expose-key.outputs.lfs_key }}
    steps:
      - name: Git Config
        shell: bash
        run: |
          git config --global core.autocrlf false
          git config --global core.longpaths true

      - name: Git Checkout
        uses: actions/checkout@v4
        with:
          fetch-depth: 0
          submodules: recursive

      # Deterministic list of LFS object IDs, then compute a portable key:
      # - `git lfs ls-files -l` lists all tracked LFS objects with their SHA-256
      # - `awk '{print $1}'` extracts just the SHA field
      # - `sort` sorts in byte order (hex hashes sort the same everywhere)
      # This ensures the file content is identical regardless of OS or locale
      - name: Git Create LFS id list
        shell: bash
        run: git lfs ls-files -l | awk '{print $1}' | sort > .lfs-assets-id

      - name: Git Expose LFS cache key
        id: expose-key
        shell: bash
        env:
          LFS_KEY: lfs-${{ hashFiles('.lfs-assets-id') }}-v1
        run: echo "lfs_key=$LFS_KEY" >> "$GITHUB_OUTPUT"

      - name: Git Setup LFS Cache
        uses: actions/cache@v4
        with:
          path: .git/lfs
          key: ${{ steps.expose-key.outputs.lfs_key }}

      - name: Git Pull LFS
        shell: bash
        run: git lfs pull

  Build:
    needs: WarmLFS
    strategy:
      matrix:
        options:
          - os: ubuntu-latest
            framework: net10.0
            sdk: 10.0.x
            sdk-preview: true
            runtime: -x64
            codecov: false
          - os: macos-13 # macos-latest runs on arm64 runners where libgdiplus is unavailable
            framework: net10.0
            sdk: 10.0.x
            sdk-preview: true
            runtime: -x64
            codecov: false
          - os: macos-26
            framework: net9.0
            sdk: 9.0.x
            sdk-preview: true
            runtime: -x64
            codecov: false
          - os: windows-latest
            framework: net10.0
            sdk: 10.0.x
            sdk-preview: true
            runtime: -x64
            codecov: false
<<<<<<< HEAD
          - os: buildjet-4vcpu-ubuntu-2204-arm
            framework: net10.0
            sdk: 10.0.x
=======
          - os: ubuntu-22.04-arm
            framework: net9.0
            sdk: 9.0.x
>>>>>>> 0b34bcac
            sdk-preview: true
            runtime: -x64
            codecov: false

          - os: ubuntu-latest
            framework: net8.0
            sdk: 8.0.x
            runtime: -x64
            codecov: false
          - os: macos-13 # macos-latest runs on arm64 runners where libgdiplus is unavailable
            framework: net8.0
            sdk: 8.0.x
            runtime: -x64
            codecov: false
          - os: macos-26
            framework: net8.0
            sdk: 8.0.x
            runtime: -x64
            codecov: false
          - os: windows-latest
            framework: net8.0
            sdk: 8.0.x
            runtime: -x64
            codecov: false
          - os: ubuntu-22.04-arm
            framework: net8.0
            sdk: 8.0.x
            runtime: -x64
            codecov: false

    runs-on: ${{ matrix.options.os }}

    steps:
      - name: Install libgdi+, which is required for tests running on ubuntu
        if: ${{ contains(matrix.options.os, 'ubuntu') }}
        run: |
          sudo apt-get update
          sudo apt-get -y install libgdiplus libgif-dev libglib2.0-dev libcairo2-dev libtiff-dev libexif-dev

      - name: Install libgdi+, which is required for tests running on macos
        if: ${{ contains(matrix.options.os, 'macos-26') }}
        run: |
          brew update
          brew install mono-libgdiplus
          # Create symlinks to make libgdiplus discoverable
          sudo mkdir -p /usr/local/lib
          sudo ln -sf $(brew --prefix)/lib/libgdiplus.dylib /usr/local/lib/libgdiplus.dylib
          # Verify installation
          ls -la $(brew --prefix)/lib/libgdiplus* || echo "libgdiplus not found in brew prefix"
          ls -la /usr/local/lib/libgdiplus* || echo "libgdiplus not found in /usr/local/lib"

      - name: Git Config
        shell: bash
        run: |
          git config --global core.autocrlf false
          git config --global core.longpaths true

      - name: Git Checkout
        uses: actions/checkout@v4
        with:
          fetch-depth: 0
          submodules: recursive

      # Use the warmed key from WarmLFS. Do not recompute or recreate .lfs-assets-id here.
      - name: Git Setup LFS Cache
        uses: actions/cache@v4
        with:
          path: .git/lfs
          key: ${{ needs.WarmLFS.outputs.lfs_key }}

      - name: Git Pull LFS
        shell: bash
        run: git lfs pull

      - name: NuGet Install
        uses: NuGet/setup-nuget@v2

      - name: NuGet Setup Cache
        uses: actions/cache@v4
        id: nuget-cache
        with:
          path: ~/.nuget
          key: ${{ runner.os }}-nuget-${{ hashFiles('**/*.csproj', '**/*.props', '**/*.targets') }}
          restore-keys: ${{ runner.os }}-nuget-

      - name: DotNet Setup
        if: ${{ matrix.options.sdk-preview != true }}
        uses: actions/setup-dotnet@v4
        with:
          dotnet-version: |
            8.0.x

      - name: DotNet Setup Preview
        if: ${{ matrix.options.sdk-preview == true }}
        uses: actions/setup-dotnet@v4
        with:
          dotnet-version: |
            10.0.x

      - name: DotNet Build
        if: ${{ matrix.options.sdk-preview != true }}
        shell: pwsh
        run: ./ci-build.ps1 "${{matrix.options.framework}}"
        env:
          SIXLABORS_TESTING: True

      - name: DotNet Build Preview
        if: ${{ matrix.options.sdk-preview == true }}
        shell: pwsh
        run: ./ci-build.ps1 "${{matrix.options.framework}}"
        env:
          SIXLABORS_TESTING_PREVIEW: True

      - name: DotNet Test
        if: ${{ matrix.options.sdk-preview != true }}
        shell: pwsh
        run: ./ci-test.ps1 "${{matrix.options.os}}" "${{matrix.options.framework}}" "${{matrix.options.runtime}}" "${{matrix.options.codecov}}"
        env:
          SIXLABORS_TESTING: True
          XUNIT_PATH: .\tests\ImageSharp.Tests # Required for xunit

      - name: DotNet Test Preview
        if: ${{ matrix.options.sdk-preview == true }}
        shell: pwsh
        run: ./ci-test.ps1 "${{matrix.options.os}}" "${{matrix.options.framework}}" "${{matrix.options.runtime}}" "${{matrix.options.codecov}}"
        env:
          SIXLABORS_TESTING_PREVIEW: True
          XUNIT_PATH: .\tests\ImageSharp.Tests # Required for xunit

      - name: Export Failed Output
        uses: actions/upload-artifact@v4
        if: failure()
        with:
          name: actual_output_${{ runner.os }}_${{ matrix.options.framework }}${{ matrix.options.runtime }}.zip
          path: tests/Images/ActualOutput/

  Publish:
    needs: [Build]
    runs-on: ubuntu-latest
    if: (github.event_name == 'push')
    steps:
      - name: Git Config
        shell: bash
        run: |
          git config --global core.autocrlf false
          git config --global core.longpaths true

      - name: Git Checkout
        uses: actions/checkout@v4
        with:
          fetch-depth: 0
          submodules: recursive

      - name: NuGet Install
        uses: NuGet/setup-nuget@v2

      - name: NuGet Setup Cache
        uses: actions/cache@v4
        id: nuget-cache
        with:
          path: ~/.nuget
          key: ${{ runner.os }}-nuget-${{ hashFiles('**/*.csproj', '**/*.props', '**/*.targets') }}
          restore-keys: ${{ runner.os }}-nuget-

      - name: DotNet Pack
        shell: pwsh
        run: ./ci-pack.ps1

      - name: Feedz Publish
        shell: pwsh
        run: |
          dotnet nuget push .\artifacts\*.nupkg -k ${{secrets.FEEDZ_TOKEN}} -s https://f.feedz.io/sixlabors/sixlabors/nuget/index.json --skip-duplicate
          dotnet nuget push .\artifacts\*.snupkg -k ${{secrets.FEEDZ_TOKEN}} -s https://f.feedz.io/sixlabors/sixlabors/symbols --skip-duplicate

      - name: NuGet Publish
        if: ${{ startsWith(github.ref, 'refs/tags/') }}
        shell: pwsh
        run: |
          dotnet nuget push .\artifacts\*.nupkg -k ${{secrets.NUGET_TOKEN}} -s https://api.nuget.org/v3/index.json --skip-duplicate
          dotnet nuget push .\artifacts\*.snupkg -k ${{secrets.NUGET_TOKEN}} -s https://api.nuget.org/v3/index.json --skip-duplicate<|MERGE_RESOLUTION|>--- conflicted
+++ resolved
@@ -87,15 +87,9 @@
             sdk-preview: true
             runtime: -x64
             codecov: false
-<<<<<<< HEAD
-          - os: buildjet-4vcpu-ubuntu-2204-arm
-            framework: net10.0
-            sdk: 10.0.x
-=======
           - os: ubuntu-22.04-arm
-            framework: net9.0
-            sdk: 9.0.x
->>>>>>> 0b34bcac
+            framework: net10.0
+            sdk: 10.0.x
             sdk-preview: true
             runtime: -x64
             codecov: false
