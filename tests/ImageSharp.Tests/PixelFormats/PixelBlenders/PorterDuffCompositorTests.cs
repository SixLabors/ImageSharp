<<<<<<< HEAD
﻿// Copyright (c) Six Labors and contributors.
=======
// Copyright (c) Six Labors.
>>>>>>> 0890bca6
// Licensed under the Apache License, Version 2.0.

namespace SixLabors.ImageSharp.Tests.PixelFormats.PixelBlenders
{
    using SixLabors.ImageSharp.PixelFormats;
    using SixLabors.ImageSharp.Processing;

    using Xunit;

    public class PorterDuffCompositorTests
    {
        // TODO: Add other modes to compare.
        public static readonly TheoryData<PixelAlphaCompositionMode> CompositingOperators =
            new TheoryData<PixelAlphaCompositionMode>
                {
                    PixelAlphaCompositionMode.Src,
                    PixelAlphaCompositionMode.SrcAtop,
                    PixelAlphaCompositionMode.SrcOver,
                    PixelAlphaCompositionMode.SrcIn,
                    PixelAlphaCompositionMode.SrcOut,
                    PixelAlphaCompositionMode.Dest,
                    PixelAlphaCompositionMode.DestAtop,
                    PixelAlphaCompositionMode.DestOver,
                    PixelAlphaCompositionMode.DestIn,
                    PixelAlphaCompositionMode.DestOut,
                    PixelAlphaCompositionMode.Clear,
                    PixelAlphaCompositionMode.Xor
<<<<<<< HEAD
                };        
=======
                };
>>>>>>> 0890bca6

        [Theory]
        [WithFile(TestImages.Png.PDDest, nameof(CompositingOperators), PixelTypes.Rgba32)]
        public void PorterDuffOutputIsCorrect(TestImageProvider<Rgba32> provider, PixelAlphaCompositionMode mode)
        {
            var srcFile = TestFile.Create(TestImages.Png.PDSrc);
<<<<<<< HEAD
            using (Image<Rgba32> src = srcFile.CreateImage())
            using (Image<Rgba32> dest = provider.GetImage())
            {
                GraphicsOptions options = new GraphicsOptions
                {                    
                    AlphaCompositionMode = mode                    
=======
            using (Image<Rgba32> src = srcFile.CreateRgba32Image())
            using (Image<Rgba32> dest = provider.GetImage())
            {
                var options = new GraphicsOptions
                {
                    Antialias = false,
                    AlphaCompositionMode = mode
>>>>>>> 0890bca6
                };

                using (Image<Rgba32> res = dest.Clone(x => x.DrawImage(src, options)))
                {
                    string combinedMode = mode.ToString();

<<<<<<< HEAD
                    if (combinedMode != "Src" && combinedMode.StartsWith("Src")) combinedMode = combinedMode.Substring(3);
=======
                    if (combinedMode != "Src" && combinedMode.StartsWith("Src"))
                    {
                        combinedMode = combinedMode.Substring(3);
                    }
>>>>>>> 0890bca6

                    res.DebugSave(provider, combinedMode);
                    res.CompareToReferenceOutput(provider, combinedMode);
                }
            }
        }
    }
}<|MERGE_RESOLUTION|>--- conflicted
+++ resolved
@@ -1,8 +1,4 @@
-<<<<<<< HEAD
-﻿// Copyright (c) Six Labors and contributors.
-=======
 // Copyright (c) Six Labors.
->>>>>>> 0890bca6
 // Licensed under the Apache License, Version 2.0.
 
 namespace SixLabors.ImageSharp.Tests.PixelFormats.PixelBlenders
@@ -30,25 +26,13 @@
                     PixelAlphaCompositionMode.DestOut,
                     PixelAlphaCompositionMode.Clear,
                     PixelAlphaCompositionMode.Xor
-<<<<<<< HEAD
-                };        
-=======
                 };
->>>>>>> 0890bca6
 
         [Theory]
         [WithFile(TestImages.Png.PDDest, nameof(CompositingOperators), PixelTypes.Rgba32)]
         public void PorterDuffOutputIsCorrect(TestImageProvider<Rgba32> provider, PixelAlphaCompositionMode mode)
         {
             var srcFile = TestFile.Create(TestImages.Png.PDSrc);
-<<<<<<< HEAD
-            using (Image<Rgba32> src = srcFile.CreateImage())
-            using (Image<Rgba32> dest = provider.GetImage())
-            {
-                GraphicsOptions options = new GraphicsOptions
-                {                    
-                    AlphaCompositionMode = mode                    
-=======
             using (Image<Rgba32> src = srcFile.CreateRgba32Image())
             using (Image<Rgba32> dest = provider.GetImage())
             {
@@ -56,21 +40,16 @@
                 {
                     Antialias = false,
                     AlphaCompositionMode = mode
->>>>>>> 0890bca6
                 };
 
                 using (Image<Rgba32> res = dest.Clone(x => x.DrawImage(src, options)))
                 {
                     string combinedMode = mode.ToString();
 
-<<<<<<< HEAD
-                    if (combinedMode != "Src" && combinedMode.StartsWith("Src")) combinedMode = combinedMode.Substring(3);
-=======
                     if (combinedMode != "Src" && combinedMode.StartsWith("Src"))
                     {
                         combinedMode = combinedMode.Substring(3);
                     }
->>>>>>> 0890bca6
 
                     res.DebugSave(provider, combinedMode);
                     res.CompareToReferenceOutput(provider, combinedMode);
