﻿// <copyright file="Program.cs" company="James Jackson-South">
// Copyright (c) James Jackson-South and contributors.
// Licensed under the Apache License, Version 2.0.
// </copyright>

namespace ImageSharp.Sandbox46
{
    using System;
    using System.Runtime.DesignerServices;

<<<<<<< HEAD
    using ImageSharp.Tests;
    using ImageSharp.Tests.Colors;
    using ImageSharp.Tests.PixelFormats;
    using ImageSharp.Tests.Processing.Processors.Transforms;
    using ImageSharp.Tests.Processing.Transforms;
=======
    using SixLabors.ImageSharp.Tests;
    using SixLabors.ImageSharp.Tests.Colors;
    using SixLabors.ImageSharp.Tests.PixelFormats;
    using SixLabors.ImageSharp.Tests.Processing.Processors.Transforms;
    using SixLabors.ImageSharp.Tests.Processing.Transforms;
>>>>>>> cca8e6f6

    using Xunit.Abstractions;

    public class Program
    {
        private class ConsoleOutput : ITestOutputHelper
        {
            public void WriteLine(string message)
            {
                Console.WriteLine(message);
            }

            public void WriteLine(string format, params object[] args)
            {
                Console.WriteLine(format, args);
            }
        }

        /// <summary>
        /// The main entry point. Useful for executing benchmarks and performance unit tests manually,
        /// when the IDE test runners lack some of the functionality. Eg.: it's not possible to run JetBrains memory profiler for unit tests.
        /// </summary>
        /// <param name="args">
        /// The arguments to pass to the program.
        /// </param>
        public static void Main(string[] args)
        {
            RunDecodeJpegProfilingTests();
            // RunToVector4ProfilingTest();

            //RunResizeProfilingTest();

            Console.ReadLine();
        }

        private static void RunResizeProfilingTest()
        {
            ResizeProfilingBenchmarks test = new ResizeProfilingBenchmarks(new ConsoleOutput());
            test.ResizeBicubic(2000, 2000);
        }

        private static void RunToVector4ProfilingTest()
        {
            PixelOperationsTests.Color32 tests = new PixelOperationsTests.Color32(new ConsoleOutput());
            tests.Benchmark_ToVector4();
        }

        private static void RunDecodeJpegProfilingTests()
        {
            Console.WriteLine("RunDecodeJpegProfilingTests...");
            JpegProfilingBenchmarks benchmarks = new JpegProfilingBenchmarks(new ConsoleOutput());
            foreach (object[] data in JpegProfilingBenchmarks.DecodeJpegData)
            {
                string fileName = (string)data[0];
                benchmarks.DecodeJpeg(fileName);
            }
        }
    }
}<|MERGE_RESOLUTION|>--- conflicted
+++ resolved
@@ -3,24 +3,16 @@
 // Licensed under the Apache License, Version 2.0.
 // </copyright>
 
-namespace ImageSharp.Sandbox46
+namespace SixLabors.ImageSharp.Sandbox46
 {
     using System;
     using System.Runtime.DesignerServices;
 
-<<<<<<< HEAD
-    using ImageSharp.Tests;
-    using ImageSharp.Tests.Colors;
-    using ImageSharp.Tests.PixelFormats;
-    using ImageSharp.Tests.Processing.Processors.Transforms;
-    using ImageSharp.Tests.Processing.Transforms;
-=======
     using SixLabors.ImageSharp.Tests;
     using SixLabors.ImageSharp.Tests.Colors;
     using SixLabors.ImageSharp.Tests.PixelFormats;
     using SixLabors.ImageSharp.Tests.Processing.Processors.Transforms;
     using SixLabors.ImageSharp.Tests.Processing.Transforms;
->>>>>>> cca8e6f6
 
     using Xunit.Abstractions;
 
