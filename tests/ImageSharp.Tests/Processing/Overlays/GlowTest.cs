--- conflicted
+++ resolved
@@ -1,16 +1,6 @@
 ﻿// Copyright (c) Six Labors and contributors.
 // Licensed under the Apache License, Version 2.0.
 
-<<<<<<< HEAD
-namespace ImageSharp.Tests.Processing.Overlays
-{
-    using System;
-    using ImageSharp.PixelFormats;
-    using ImageSharp.Processing.Processors;
-    using SixLabors.Primitives;
-    using Xunit;
-
-=======
 using System;
 using SixLabors.ImageSharp.PixelFormats;
 using SixLabors.ImageSharp.Processing.Processors;
@@ -19,7 +9,6 @@
 
 namespace SixLabors.ImageSharp.Tests.Processing.Overlays
 {
->>>>>>> cca8e6f6
     public class GlowTest : BaseImageOperationsExtensionTest
     {
         [Fact]
