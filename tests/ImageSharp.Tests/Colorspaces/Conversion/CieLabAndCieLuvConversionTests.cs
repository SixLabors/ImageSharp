--- conflicted
+++ resolved
@@ -1,10 +1,5 @@
-<<<<<<< HEAD
 // Copyright (c) Six Labors.
 // Licensed under the Apache License, Version 2.0.
-=======
-﻿// Copyright (c) Six Labors.
-// Licensed under the Six Labors Split License.
->>>>>>> 5834c39c
 
 using SixLabors.ImageSharp.ColorSpaces;
 using SixLabors.ImageSharp.ColorSpaces.Conversion;
@@ -18,6 +13,7 @@
 /// Test data generated using:
 /// <see href="http://www.brucelindbloom.com/index.html?ColorCalculator.html"/>
 /// </remarks>
+[Trait("Color", "Conversion")]
 public class CieLabAndCieLuvConversionTests
 {
     private static readonly ApproximateColorSpaceComparer ColorSpaceComparer = new ApproximateColorSpaceComparer(.0002F);
@@ -26,19 +22,10 @@
     /// <summary>
     /// Tests conversion from <see cref="CieLuv"/> to <see cref="CieLab"/>.
     /// </summary>
-<<<<<<< HEAD
-    /// <remarks>
-    /// Test data generated using:
-    /// <see href="http://www.brucelindbloom.com/index.html?ColorCalculator.html"/>
-    /// </remarks>
-    [Trait("Color", "Conversion")]
-    public class CieLabAndCieLuvConversionTests
-=======
     [Theory]
     [InlineData(0, 0, 0, 0, 0, 0)]
     [InlineData(10, 36.0555, 303.6901, 10.0151367, -23.9644356, 17.0226)]
     public void Convert_CieLuv_to_CieLab(float l, float u, float v, float l2, float a, float b)
->>>>>>> 5834c39c
     {
         // Arrange
         var input = new CieLuv(l, u, v);
