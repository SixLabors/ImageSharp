﻿// <copyright file="LaplacianOfGaussianProcessor.cs" company="James Jackson-South">
// Copyright (c) James Jackson-South and contributors.
// Licensed under the Apache License, Version 2.0.
// </copyright>

namespace ImageSharp.Processing.Processors
{
    using System;
    using System.Diagnostics.CodeAnalysis;

    /// <summary>
    /// The Laplacian of Gaussian operator filter.
    /// <see href="http://fourier.eng.hmc.edu/e161/lectures/gradient/node8.html"/>
    /// </summary>
    /// <typeparam name="TColor">The pixel format.</typeparam>
    [SuppressMessage("ReSharper", "StaticMemberInGenericType", Justification = "We want to use only one instance of each array field for each generic type.")]
    public class LaplacianOfGaussianProcessor<TColor> : EdgeDetectorProcessor<TColor>
        where TColor : struct, IPixel<TColor>
    {
        /// <summary>
        /// The 2d gradient operator.
        /// </summary>
        private static readonly Fast2DArray<float> LaplacianOfGaussianXY =
<<<<<<< HEAD
            new Fast2DArray<float>(new float[,]
=======
            new float[,]
>>>>>>> 5a957163
            {
                { 0, 0, -1,  0,  0 },
                { 0, -1, -2, -1,  0 },
                { -1, -2, 16, -2, -1 },
                { 0, -1, -2, -1,  0 },
                { 0, 0, -1,  0,  0 }
<<<<<<< HEAD
            });
=======
            };
>>>>>>> 5a957163

        /// <summary>
        /// Initializes a new instance of the <see cref="LaplacianOfGaussianProcessor{TColor}"/> class.
        /// </summary>
        public LaplacianOfGaussianProcessor()
            : base(LaplacianOfGaussianXY)
        {
        }
    }
}<|MERGE_RESOLUTION|>--- conflicted
+++ resolved
@@ -21,22 +21,14 @@
         /// The 2d gradient operator.
         /// </summary>
         private static readonly Fast2DArray<float> LaplacianOfGaussianXY =
-<<<<<<< HEAD
-            new Fast2DArray<float>(new float[,]
-=======
             new float[,]
->>>>>>> 5a957163
             {
                 { 0, 0, -1,  0,  0 },
                 { 0, -1, -2, -1,  0 },
                 { -1, -2, 16, -2, -1 },
                 { 0, -1, -2, -1,  0 },
                 { 0, 0, -1,  0,  0 }
-<<<<<<< HEAD
-            });
-=======
             };
->>>>>>> 5a957163
 
         /// <summary>
         /// Initializes a new instance of the <see cref="LaplacianOfGaussianProcessor{TColor}"/> class.
