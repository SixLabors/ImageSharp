--- conflicted
+++ resolved
@@ -7,10 +7,6 @@
 using SixLabors.ImageSharp.Formats.Bmp;
 using SixLabors.ImageSharp.IO;
 using SixLabors.ImageSharp.Memory;
-<<<<<<< HEAD
-using Xunit;
-=======
->>>>>>> db491349
 
 // ReSharper disable InconsistentNaming
 namespace SixLabors.ImageSharp.Tests;
@@ -53,9 +49,6 @@
     [Fact]
     public void TestDefaultConfigurationReadOriginIsCurrent() => Assert.True(this.DefaultConfiguration.ReadOrigin == ReadOrigin.Current);
 
-<<<<<<< HEAD
-        private readonly int expectedDefaultConfigurationCount = 9;
-=======
     /// <summary>
     /// Test that the default configuration parallel options max degrees of parallelism matches the
     /// environment processor count.
@@ -64,7 +57,6 @@
     public void TestDefaultConfigurationMaxDegreeOfParallelism()
     {
         Assert.True(this.DefaultConfiguration.MaxDegreeOfParallelism == Environment.ProcessorCount);
->>>>>>> db491349
 
         var cfg = new Configuration();
         Assert.True(cfg.MaxDegreeOfParallelism == Environment.ProcessorCount);
