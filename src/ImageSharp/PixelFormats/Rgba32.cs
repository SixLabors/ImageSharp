﻿// <copyright file="Rgba32.cs" company="James Jackson-South">
// Copyright (c) James Jackson-South and contributors.
// Licensed under the Apache License, Version 2.0.
// </copyright>

namespace ImageSharp
{
    using System;
    using System.Numerics;
    using System.Runtime.CompilerServices;
    using System.Runtime.InteropServices;

<<<<<<< HEAD
    using ImageSharp.ColorSpaces;
=======
    using ImageSharp.PixelFormats;
>>>>>>> 424dc1c5

    /// <summary>
    /// Packed pixel type containing four 8-bit unsigned normalized values ranging from 0 to 255.
    /// The color components are stored in red, green, blue, and alpha order.
    /// <para>
    /// Ranges from &lt;0, 0, 0, 0&gt; to &lt;1, 1, 1, 1&gt; in vector form.
    /// </para>
    /// </summary>
    /// <remarks>
    /// This struct is fully mutable. This is done (against the guidelines) for the sake of performance,
    /// as it avoids the need to create new values for modification operations.
    /// </remarks>
    [StructLayout(LayoutKind.Explicit)]
    public partial struct Rgba32 : IPixel<Rgba32>, IPackedVector<uint>
    {
        /// <summary>
        /// Gets or sets the red component.
        /// </summary>
        [FieldOffset(0)]
        public byte R;

        /// <summary>
        /// Gets or sets the green component.
        /// </summary>
        [FieldOffset(1)]
        public byte G;

        /// <summary>
        /// Gets or sets the blue component.
        /// </summary>
        [FieldOffset(2)]
        public byte B;

        /// <summary>
        /// Gets or sets the alpha component.
        /// </summary>
        [FieldOffset(3)]
        public byte A;

        /// <summary>
        /// The packed representation of the value.
        /// </summary>
        [FieldOffset(0)]
        public uint Rgba;

        /// <summary>
        /// The shift count for the red component
        /// </summary>
        private const int RedShift = 0;

        /// <summary>
        /// The shift count for the green component
        /// </summary>
        private const int GreenShift = 8;

        /// <summary>
        /// The shift count for the blue component
        /// </summary>
        private const int BlueShift = 16;

        /// <summary>
        /// The shift count for the alpha component
        /// </summary>
        private const int AlphaShift = 24;

        /// <summary>
        /// The maximum byte value.
        /// </summary>
        private static readonly Vector4 MaxBytes = new Vector4(255);

        /// <summary>
        /// The half vector value.
        /// </summary>
        private static readonly Vector4 Half = new Vector4(0.5F);

        /// <summary>
        /// Initializes a new instance of the <see cref="Rgba32"/> struct.
        /// </summary>
        /// <param name="r">The red component.</param>
        /// <param name="g">The green component.</param>
        /// <param name="b">The blue component.</param>
        /// <param name="a">The alpha component.</param>
        [MethodImpl(MethodImplOptions.AggressiveInlining)]
        public Rgba32(byte r, byte g, byte b, byte a = 255)
            : this()
        {
            this.R = r;
            this.G = g;
            this.B = b;
            this.A = a;
        }

        /// <summary>
        /// Initializes a new instance of the <see cref="Rgba32"/> struct.
        /// </summary>
        /// <param name="r">The red component.</param>
        /// <param name="g">The green component.</param>
        /// <param name="b">The blue component.</param>
        /// <param name="a">The alpha component.</param>
        [MethodImpl(MethodImplOptions.AggressiveInlining)]
        public Rgba32(float r, float g, float b, float a = 1)
            : this()
        {
            this.Pack(r, g, b, a);
        }

        /// <summary>
        /// Initializes a new instance of the <see cref="Rgba32"/> struct.
        /// </summary>
        /// <param name="vector">
        /// The vector containing the components for the packed vector.
        /// </param>
        [MethodImpl(MethodImplOptions.AggressiveInlining)]
        public Rgba32(Vector3 vector)
            : this()
        {
            this.Pack(ref vector);
        }

        /// <summary>
        /// Initializes a new instance of the <see cref="Rgba32"/> struct.
        /// </summary>
        /// <param name="vector">
        /// The vector containing the components for the packed vector.
        /// </param>
        [MethodImpl(MethodImplOptions.AggressiveInlining)]
        public Rgba32(Vector4 vector)
            : this()
        {
            this = PackNew(ref vector);
        }

        /// <summary>
        /// Initializes a new instance of the <see cref="Rgba32"/> struct.
        /// </summary>
        /// <param name="packed">
        /// The packed value.
        /// </param>
        [MethodImpl(MethodImplOptions.AggressiveInlining)]
        public Rgba32(uint packed)
            : this()
        {
            this.Rgba = packed;
        }

        /// <inheritdoc/>
        public uint PackedValue
        {
            [MethodImpl(MethodImplOptions.AggressiveInlining)]
            get => this.Rgba;

            [MethodImpl(MethodImplOptions.AggressiveInlining)]
            set => this.Rgba = value;
        }

        /// <summary>
        /// Allows the implicit conversion of an instance of <see cref="Rgb"/> to a
        /// <see cref="Rgba32"/>.
        /// </summary>
        /// <param name="color">
        /// The instance of <see cref="Rgb"/> to convert.
        /// </param>
        /// <returns>
        /// An instance of <see cref="Rgba32"/>.
        /// </returns>
        [MethodImpl(MethodImplOptions.AggressiveInlining)]
        public static implicit operator Rgba32(Rgb color)
        {
            return new Rgba32(color.R, color.G, color.B);
        }

        /// <summary>
        /// Compares two <see cref="Rgba32"/> objects for equality.
        /// </summary>
        /// <param name="left">
        /// The <see cref="Rgba32"/> on the left side of the operand.
        /// </param>
        /// <param name="right">
        /// The <see cref="Rgba32"/> on the right side of the operand.
        /// </param>
        /// <returns>
        /// True if the <paramref name="left"/> parameter is equal to the <paramref name="right"/> parameter; otherwise, false.
        /// </returns>
        [MethodImpl(MethodImplOptions.AggressiveInlining)]
        public static bool operator ==(Rgba32 left, Rgba32 right)
        {
            return left.Rgba == right.Rgba;
        }

        /// <summary>
        /// Compares two <see cref="Rgba32"/> objects for equality.
        /// </summary>
        /// <param name="left">The <see cref="Rgba32"/> on the left side of the operand.</param>
        /// <param name="right">The <see cref="Rgba32"/> on the right side of the operand.</param>
        /// <returns>
        /// True if the <paramref name="left"/> parameter is not equal to the <paramref name="right"/> parameter; otherwise, false.
        /// </returns>
        [MethodImpl(MethodImplOptions.AggressiveInlining)]
        public static bool operator !=(Rgba32 left, Rgba32 right)
        {
            return left.Rgba != right.Rgba;
        }

        /// <summary>
        /// Creates a new instance of the <see cref="Rgba32"/> struct.
        /// </summary>
        /// <param name="hex">
        /// The hexadecimal representation of the combined color components arranged
        /// in rgb, rgba, rrggbb, or rrggbbaa format to match web syntax.
        /// </param>
        /// <returns>
        /// The <see cref="Rgba32"/>.
        /// </returns>
        public static Rgba32 FromHex(string hex)
        {
            return ColorBuilder<Rgba32>.FromHex(hex);
        }

        /// <inheritdoc />
        [MethodImpl(MethodImplOptions.AggressiveInlining)]
        public PixelOperations<Rgba32> CreateBulkOperations() => new PixelOperations();

        /// <inheritdoc/>
        [MethodImpl(MethodImplOptions.AggressiveInlining)]
        public void PackFromBytes(byte x, byte y, byte z, byte w)
        {
            this.R = x;
            this.G = y;
            this.B = z;
            this.A = w;
        }

        /// <summary>
        /// Converts the value of this instance to a hexadecimal string.
        /// </summary>
        /// <returns>A hexadecimal string representation of the value.</returns>
        public string ToHex()
        {
            uint hexOrder = Pack(this.A, this.B, this.G, this.R);
            return hexOrder.ToString("X8");
        }

        /// <inheritdoc/>
        [MethodImpl(MethodImplOptions.AggressiveInlining)]
        public void ToXyzBytes(Span<byte> bytes, int startIndex)
        {
            bytes[startIndex] = this.R;
            bytes[startIndex + 1] = this.G;
            bytes[startIndex + 2] = this.B;
        }

        /// <inheritdoc/>
        [MethodImpl(MethodImplOptions.AggressiveInlining)]
        public void ToXyzwBytes(Span<byte> bytes, int startIndex)
        {
            bytes[startIndex] = this.R;
            bytes[startIndex + 1] = this.G;
            bytes[startIndex + 2] = this.B;
            bytes[startIndex + 3] = this.A;
        }

        /// <inheritdoc/>
        [MethodImpl(MethodImplOptions.AggressiveInlining)]
        public void ToZyxBytes(Span<byte> bytes, int startIndex)
        {
            bytes[startIndex] = this.B;
            bytes[startIndex + 1] = this.G;
            bytes[startIndex + 2] = this.R;
        }

        /// <inheritdoc/>
        [MethodImpl(MethodImplOptions.AggressiveInlining)]
        public void ToZyxwBytes(Span<byte> bytes, int startIndex)
        {
            bytes[startIndex] = this.B;
            bytes[startIndex + 1] = this.G;
            bytes[startIndex + 2] = this.R;
            bytes[startIndex + 3] = this.A;
        }

        /// <inheritdoc/>
        [MethodImpl(MethodImplOptions.AggressiveInlining)]
        public void PackFromVector4(Vector4 vector)
        {
            this.Pack(ref vector);
        }

        /// <inheritdoc/>
        [MethodImpl(MethodImplOptions.AggressiveInlining)]
        public Vector4 ToVector4()
        {
            return new Vector4(this.R, this.G, this.B, this.A) / MaxBytes;
        }

        /// <inheritdoc/>
        public override bool Equals(object obj)
        {
            return (obj is Rgba32) && this.Equals((Rgba32)obj);
        }

        /// <inheritdoc/>
        [MethodImpl(MethodImplOptions.AggressiveInlining)]
        public bool Equals(Rgba32 other)
        {
            return this.Rgba == other.Rgba;
        }

        /// <summary>
        /// Gets a string representation of the packed vector.
        /// </summary>
        /// <returns>A string representation of the packed vector.</returns>
        public override string ToString()
        {
            return this.ToVector4().ToString();
        }

        /// <inheritdoc/>
        public override int GetHashCode()
        {
            unchecked
            {
                int hashCode = this.R.GetHashCode();
                hashCode = (hashCode * 397) ^ this.G.GetHashCode();
                hashCode = (hashCode * 397) ^ this.B.GetHashCode();
                hashCode = (hashCode * 397) ^ this.A.GetHashCode();
                return hashCode;
            }
        }

        /// <summary>
        /// Packs the four floats into a <see cref="uint"/>.
        /// </summary>
        /// <param name="x">The x-component</param>
        /// <param name="y">The y-component</param>
        /// <param name="z">The z-component</param>
        /// <param name="w">The w-component</param>
        /// <returns>The <see cref="uint"/></returns>
        [MethodImpl(MethodImplOptions.AggressiveInlining)]
        private static uint Pack(byte x, byte y, byte z, byte w)
        {
            return (uint)(x << RedShift | y << GreenShift | z << BlueShift | w << AlphaShift);
        }

        /// <summary>
        /// Packs a <see cref="Vector4"/> into a color returning a new instance as a result.
        /// </summary>
        /// <param name="vector">The vector containing the values to pack.</param>
        /// <returns>The <see cref="Rgba32"/></returns>
        [MethodImpl(MethodImplOptions.AggressiveInlining)]
        private static Rgba32 PackNew(ref Vector4 vector)
        {
            vector *= MaxBytes;
            vector += Half;
            vector = Vector4.Clamp(vector, Vector4.Zero, MaxBytes);

            return new Rgba32((byte)vector.X, (byte)vector.Y, (byte)vector.Z, (byte)vector.W);
        }

        /// <summary>
        /// Packs the four floats into a color.
        /// </summary>
        /// <param name="x">The x-component</param>
        /// <param name="y">The y-component</param>
        /// <param name="z">The z-component</param>
        /// <param name="w">The w-component</param>
        [MethodImpl(MethodImplOptions.AggressiveInlining)]
        private void Pack(float x, float y, float z, float w)
        {
            Vector4 value = new Vector4(x, y, z, w);
            this.Pack(ref value);
        }

        /// <summary>
        /// Packs a <see cref="Vector3"/> into a uint.
        /// </summary>
        /// <param name="vector">The vector containing the values to pack.</param>
        [MethodImpl(MethodImplOptions.AggressiveInlining)]
        private void Pack(ref Vector3 vector)
        {
            Vector4 value = new Vector4(vector, 1);
            this.Pack(ref value);
        }

        /// <summary>
        /// Packs a <see cref="Vector4"/> into a color.
        /// </summary>
        /// <param name="vector">The vector containing the values to pack.</param>
        [MethodImpl(MethodImplOptions.AggressiveInlining)]
        private void Pack(ref Vector4 vector)
        {
            vector *= MaxBytes;
            vector += Half;
            vector = Vector4.Clamp(vector, Vector4.Zero, MaxBytes);

            this.R = (byte)vector.X;
            this.G = (byte)vector.Y;
            this.B = (byte)vector.Z;
            this.A = (byte)vector.W;
        }
    }
}<|MERGE_RESOLUTION|>--- conflicted
+++ resolved
@@ -10,11 +10,7 @@
     using System.Runtime.CompilerServices;
     using System.Runtime.InteropServices;
 
-<<<<<<< HEAD
-    using ImageSharp.ColorSpaces;
-=======
     using ImageSharp.PixelFormats;
->>>>>>> 424dc1c5
 
     /// <summary>
     /// Packed pixel type containing four 8-bit unsigned normalized values ranging from 0 to 255.
@@ -161,30 +157,7 @@
         }
 
         /// <inheritdoc/>
-        public uint PackedValue
-        {
-            [MethodImpl(MethodImplOptions.AggressiveInlining)]
-            get => this.Rgba;
-
-            [MethodImpl(MethodImplOptions.AggressiveInlining)]
-            set => this.Rgba = value;
-        }
-
-        /// <summary>
-        /// Allows the implicit conversion of an instance of <see cref="Rgb"/> to a
-        /// <see cref="Rgba32"/>.
-        /// </summary>
-        /// <param name="color">
-        /// The instance of <see cref="Rgb"/> to convert.
-        /// </param>
-        /// <returns>
-        /// An instance of <see cref="Rgba32"/>.
-        /// </returns>
-        [MethodImpl(MethodImplOptions.AggressiveInlining)]
-        public static implicit operator Rgba32(Rgb color)
-        {
-            return new Rgba32(color.R, color.G, color.B);
-        }
+        public uint PackedValue { get => this.Rgba; set => this.Rgba = value; }
 
         /// <summary>
         /// Compares two <see cref="Rgba32"/> objects for equality.
@@ -234,7 +207,6 @@
         }
 
         /// <inheritdoc />
-        [MethodImpl(MethodImplOptions.AggressiveInlining)]
         public PixelOperations<Rgba32> CreateBulkOperations() => new PixelOperations();
 
         /// <inheritdoc/>
