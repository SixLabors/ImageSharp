--- conflicted
+++ resolved
@@ -104,15 +104,9 @@
             171, 165, 151, 0,
             209, 208, 210, 100,
             174, 183, 189, 255,
-<<<<<<< HEAD
-            148, 158, 158, 255,
-        };
-        Span<Bgra32> row = MemoryMarshal.Cast<byte, Bgra32>((Span<byte>)rowBytes);
-=======
             148, 158, 158, 255
         ];
         ReadOnlySpan<Bgra32> row = MemoryMarshal.Cast<byte, Bgra32>(rowBytes);
->>>>>>> 9cb61754
 
         bool noneOpaque;
         for (int length = 8; length < row.Length; length += 8)
@@ -192,15 +186,9 @@
             171, 165, 151, 255,
             209, 208, 210, 255,
             174, 183, 189, 255,
-<<<<<<< HEAD
-            148, 158, 158, 255,
-        };
-        Span<Bgra32> row = MemoryMarshal.Cast<byte, Bgra32>((Span<byte>)rowBytes);
-=======
             148, 158, 158, 255
         ];
         ReadOnlySpan<Bgra32> row = MemoryMarshal.Cast<byte, Bgra32>(rowBytes);
->>>>>>> 9cb61754
 
         bool noneOpaque;
         for (int length = 8; length < row.Length; length += 8)
