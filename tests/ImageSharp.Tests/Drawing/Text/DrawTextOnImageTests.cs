--- conflicted
+++ resolved
@@ -15,19 +15,6 @@
 
 namespace SixLabors.ImageSharp.Tests.Drawing.Text
 {
-<<<<<<< HEAD
-=======
-    using System;
-    using System.Linq;
-    using System.Text;
-    using SixLabors.ImageSharp.Processing.Drawing.Brushes;
-    using SixLabors.ImageSharp.Processing.Drawing.Brushes.GradientBrushes;
-    using SixLabors.ImageSharp.Processing.Drawing.Pens;
-    using SixLabors.ImageSharp.Tests.TestUtilities.ImageComparison;
-    using SixLabors.Primitives;
-    using SixLabors.Shapes;
-
->>>>>>> d49172d7
     [GroupOutput("Drawing/Text")]
     public class DrawTextOnImageTests
     {
