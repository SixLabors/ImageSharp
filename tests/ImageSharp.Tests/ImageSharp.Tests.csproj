--- conflicted
+++ resolved
@@ -7,11 +7,8 @@
     <DebugSymbols>True</DebugSymbols>
   </PropertyGroup>
   <ItemGroup>
-<<<<<<< HEAD
     <Compile Include="..\..\tests\ImageSharp.Formats.Tiff.Tests\**\*.cs" Exclude="..\..\tests\ImageSharp.Formats.Tiff.Tests\obj\**\*.cs" />
-=======
     <None Include="PixelFormats\PixelOperations.cs" />
->>>>>>> b33d633d
   </ItemGroup>
   <ItemGroup>
     <PackageReference Include="Microsoft.NET.Test.Sdk" Version="15.0.0" />
