--- conflicted
+++ resolved
@@ -213,8 +213,6 @@
             // Assert
             Assert.True(notEqual);
         }
-<<<<<<< HEAD
-=======
 
         [Theory]
         [MemberData(nameof(AlmostEqualsData))]
@@ -251,6 +249,5 @@
             // Assert
             Assert.False(almostEqual);
         }
->>>>>>> 7280ca9f
     }
 }