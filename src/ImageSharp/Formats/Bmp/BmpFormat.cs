// Copyright (c) Six Labors.
<<<<<<< HEAD
// Licensed under the Apache License, Version 2.0.
=======
// Licensed under the Six Labors Split License.
>>>>>>> db491349

namespace SixLabors.ImageSharp.Formats.Bmp;

/// <summary>
/// Registers the image encoders, decoders and mime type detectors for the bmp format.
/// </summary>
public sealed class BmpFormat : IImageFormat<BmpMetadata>
{
    private BmpFormat()
    {
    }

<<<<<<< HEAD
        /// <summary>
        /// Gets the current instance.
        /// </summary>
        public static BmpFormat Instance { get; } = new();
=======
    /// <summary>
    /// Gets the shared instance.
    /// </summary>
    public static BmpFormat Instance { get; } = new BmpFormat();
>>>>>>> db491349

    /// <inheritdoc/>
    public string Name => "BMP";

    /// <inheritdoc/>
    public string DefaultMimeType => "image/bmp";

    /// <inheritdoc/>
    public IEnumerable<string> MimeTypes => BmpConstants.MimeTypes;

    /// <inheritdoc/>
    public IEnumerable<string> FileExtensions => BmpConstants.FileExtensions;

<<<<<<< HEAD
        /// <inheritdoc/>
        public BmpMetadata CreateDefaultFormatMetadata() => new();
    }
=======
    /// <inheritdoc/>
    public BmpMetadata CreateDefaultFormatMetadata() => new();
>>>>>>> db491349
}<|MERGE_RESOLUTION|>--- conflicted
+++ resolved
@@ -1,9 +1,5 @@
 // Copyright (c) Six Labors.
-<<<<<<< HEAD
-// Licensed under the Apache License, Version 2.0.
-=======
 // Licensed under the Six Labors Split License.
->>>>>>> db491349
 
 namespace SixLabors.ImageSharp.Formats.Bmp;
 
@@ -16,17 +12,10 @@
     {
     }
 
-<<<<<<< HEAD
-        /// <summary>
-        /// Gets the current instance.
-        /// </summary>
-        public static BmpFormat Instance { get; } = new();
-=======
     /// <summary>
     /// Gets the shared instance.
     /// </summary>
     public static BmpFormat Instance { get; } = new BmpFormat();
->>>>>>> db491349
 
     /// <inheritdoc/>
     public string Name => "BMP";
@@ -40,12 +29,6 @@
     /// <inheritdoc/>
     public IEnumerable<string> FileExtensions => BmpConstants.FileExtensions;
 
-<<<<<<< HEAD
-        /// <inheritdoc/>
-        public BmpMetadata CreateDefaultFormatMetadata() => new();
-    }
-=======
     /// <inheritdoc/>
     public BmpMetadata CreateDefaultFormatMetadata() => new();
->>>>>>> db491349
 }