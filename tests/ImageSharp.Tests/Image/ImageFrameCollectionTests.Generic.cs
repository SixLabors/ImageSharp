--- conflicted
+++ resolved
@@ -274,37 +274,19 @@
             [Fact]
             public void AddFrame_clones_sourceFrame()
             {
-<<<<<<< HEAD
-                this.Image.Frames.RootFrame.GetPixelSpan().ToArray();
-                var otherFRame = new ImageFrame<Rgba32>(Configuration.Default, 10, 10);
-                var addedFrame = this.Image.Frames.AddFrame(otherFRame);
-                addedFrame.ComparePixelBufferTo(otherFRame.GetPixelSpan());
-                Assert.NotEqual(otherFRame, addedFrame);
-=======
-                var pixelData = this.Image.Frames.RootFrame.GetPixelSpan().ToArray();
                 var otherFrame = new ImageFrame<Rgba32>(Configuration.Default, 10, 10);
                 var addedFrame = this.Image.Frames.AddFrame(otherFrame);
                 addedFrame.ComparePixelBufferTo(otherFrame.GetPixelSpan());
                 Assert.NotEqual(otherFrame, addedFrame);
->>>>>>> aac8eae6
             }
 
             [Fact]
             public void InsertFrame_clones_sourceFrame()
             {
-<<<<<<< HEAD
-                this.Image.Frames.RootFrame.GetPixelSpan().ToArray();
-                var otherFRame = new ImageFrame<Rgba32>(Configuration.Default, 10, 10);
-                var addedFrame = this.Image.Frames.InsertFrame(0, otherFRame);
-                addedFrame.ComparePixelBufferTo(otherFRame.GetPixelSpan());
-                Assert.NotEqual(otherFRame, addedFrame);
-=======
-                var pixelData = this.Image.Frames.RootFrame.GetPixelSpan().ToArray();
                 var otherFrame = new ImageFrame<Rgba32>(Configuration.Default, 10, 10);
                 var addedFrame = this.Image.Frames.InsertFrame(0, otherFrame);
                 addedFrame.ComparePixelBufferTo(otherFrame.GetPixelSpan());
                 Assert.NotEqual(otherFrame, addedFrame);
->>>>>>> aac8eae6
             }
 
             [Fact]
