﻿// Copyright (c) Six Labors and contributors.
// Licensed under the Apache License, Version 2.0.
namespace SixLabors.ImageSharp.Formats.Bmp
{
    /// <summary>
    /// This block of bytes tells the application detailed information
    /// about the image, which will be used to display the image on
    /// the screen.
<<<<<<< HEAD
    /// <see href="https://en.wikipedia.org/wiki/BMP_file_format"/>
=======
    /// See <a href="https://en.wikipedia.org/wiki/BMP_file_format">this Wikipedia link</a> for more information.
>>>>>>> 70ac9a1f
    /// </summary>
    internal sealed class BmpInfoHeader
    {
        /// <summary>
        /// Defines the size of the BITMAPINFOHEADER data structure in the bitmap file.
        /// </summary>
        public const int BitmapInfoHeaderSize = 40;

        /// <summary>
        /// Defines the size of the BITMAPCOREHEADER data structure in the bitmap file.
        /// </summary>
        public const int BitmapCoreHeaderSize = 12;

        /// <summary>
        /// Defines the size of the biggest supported header data structure in the bitmap file.
        /// </summary>
        public const int MaxHeaderSize = BitmapInfoHeaderSize;

        /// <summary>
        /// Defines the size of the <see cref="HeaderSize"/> field.
        /// </summary>
        public const int HeaderSizeSize = 4;

        /// <summary>
        /// Gets or sets the size of this header
        /// </summary>
        public int HeaderSize { get; set; }

        /// <summary>
        /// Gets or sets the bitmap width in pixels (signed integer).
        /// </summary>
        public int Width { get; set; }

        /// <summary>
        /// Gets or sets the bitmap height in pixels (signed integer).
        /// </summary>
        public int Height { get; set; }

        /// <summary>
        /// Gets or sets the number of color planes being used. Must be set to 1.
        /// </summary>
        public short Planes { get; set; }

        /// <summary>
        /// Gets or sets the number of bits per pixel, which is the color depth of the image.
        /// Typical values are 1, 4, 8, 16, 24 and 32.
        /// </summary>
        public short BitsPerPixel { get; set; }

        /// <summary>
        /// Gets or sets the compression method being used.
        /// See the next table for a list of possible values.
        /// </summary>
        public BmpCompression Compression { get; set; }

        /// <summary>
        /// Gets or sets the image size. This is the size of the raw bitmap data (see below),
        /// and should not be confused with the file size.
        /// </summary>
        public int ImageSize { get; set; }

        /// <summary>
        /// Gets or sets the horizontal resolution of the image.
        /// (pixel per meter, signed integer)
        /// </summary>
        public int XPelsPerMeter { get; set; }

        /// <summary>
        /// Gets or sets the vertical resolution of the image.
        /// (pixel per meter, signed integer)
        /// </summary>
        public int YPelsPerMeter { get; set; }

        /// <summary>
        /// Gets or sets the number of colors in the color palette,
        /// or 0 to default to 2^n.
        /// </summary>
        public int ClrUsed { get; set; }

        /// <summary>
        /// Gets or sets the number of important colors used,
        /// or 0 when every color is important{ get; set; } generally ignored.
        /// </summary>
        public int ClrImportant { get; set; }
    }
}<|MERGE_RESOLUTION|>--- conflicted
+++ resolved
@@ -6,11 +6,7 @@
     /// This block of bytes tells the application detailed information
     /// about the image, which will be used to display the image on
     /// the screen.
-<<<<<<< HEAD
-    /// <see href="https://en.wikipedia.org/wiki/BMP_file_format"/>
-=======
     /// See <a href="https://en.wikipedia.org/wiki/BMP_file_format">this Wikipedia link</a> for more information.
->>>>>>> 70ac9a1f
     /// </summary>
     internal sealed class BmpInfoHeader
     {
