--- conflicted
+++ resolved
@@ -351,7 +351,38 @@
             }
         }
 
-<<<<<<< HEAD
+        // DEBUG ONLY!
+        // The PDF.js output should be saved by "tests\ImageSharp.Tests\Formats\Jpg\pdfjs\jpeg-converter.htm"
+        // into "\tests\Images\ActualOutput\JpegDecoderTests\"
+        //[Theory]
+        //[WithFile(TestImages.Jpeg.Progressive.Progress, PixelTypes.Rgba32, "PdfJsOriginal_progress.png")]
+        public void ValidateProgressivePdfJsOutput<TPixel>(TestImageProvider<TPixel> provider,
+            string pdfJsOriginalResultImage)
+            where TPixel : struct, IPixel<TPixel>
+        {
+            // tests\ImageSharp.Tests\Formats\Jpg\pdfjs\jpeg-converter.htm
+            string pdfJsOriginalResultPath = Path.Combine(
+                provider.Utility.GetTestOutputDir(),
+                pdfJsOriginalResultImage);
+
+            byte[] sourceBytes = TestFile.Create(TestImages.Jpeg.Progressive.Progress).Bytes;
+
+            provider.Utility.TestName = nameof(DecodeProgressiveJpegOutputName);
+
+            var comparer = ImageComparer.Tolerant(0, 0);
+
+            using (Image<TPixel> expectedImage = provider.GetReferenceOutputImage<TPixel>(appendPixelTypeToFileName: false))
+            using (var pdfJsOriginalResult = Image.Load(pdfJsOriginalResultPath))
+            using (var pdfJsPortResult = Image.Load(sourceBytes, PdfJsJpegDecoder))
+            {
+                ImageSimilarityReport originalReport = comparer.CompareImagesOrFrames(expectedImage, pdfJsOriginalResult);
+                ImageSimilarityReport portReport = comparer.CompareImagesOrFrames(expectedImage, pdfJsPortResult);
+
+                this.Output.WriteLine($"Difference for PDF.js ORIGINAL: {originalReport.DifferencePercentageString}");
+                this.Output.WriteLine($"Difference for PORT: {portReport.DifferencePercentageString}");
+            }
+        }
+
         [Theory]
         [InlineData(TestImages.Jpeg.Progressive.Progress, 24)]
         [InlineData(TestImages.Jpeg.Progressive.Fb, 24)]
@@ -365,37 +396,6 @@
             using (var stream = new MemoryStream(testFile.Bytes, false))
             {
                 Assert.Equal(expectedPixelSize, Image.DetectPixelType(stream)?.BitsPerPixel);
-=======
-        // DEBUG ONLY!
-        // The PDF.js output should be saved by "tests\ImageSharp.Tests\Formats\Jpg\pdfjs\jpeg-converter.htm"
-        // into "\tests\Images\ActualOutput\JpegDecoderTests\"
-        //[Theory]
-        //[WithFile(TestImages.Jpeg.Progressive.Progress, PixelTypes.Rgba32, "PdfJsOriginal_progress.png")]
-        public void ValidateProgressivePdfJsOutput<TPixel>(TestImageProvider<TPixel> provider,
-            string pdfJsOriginalResultImage)
-            where TPixel : struct, IPixel<TPixel>
-        {
-            // tests\ImageSharp.Tests\Formats\Jpg\pdfjs\jpeg-converter.htm
-            string pdfJsOriginalResultPath = Path.Combine(
-                provider.Utility.GetTestOutputDir(),
-                pdfJsOriginalResultImage);
-
-            byte[] sourceBytes = TestFile.Create(TestImages.Jpeg.Progressive.Progress).Bytes;
-
-            provider.Utility.TestName = nameof(DecodeProgressiveJpegOutputName);
-
-            var comparer = ImageComparer.Tolerant(0, 0);
-
-            using (Image<TPixel> expectedImage = provider.GetReferenceOutputImage<TPixel>(appendPixelTypeToFileName: false))
-            using (var pdfJsOriginalResult = Image.Load(pdfJsOriginalResultPath))
-            using (var pdfJsPortResult = Image.Load(sourceBytes, PdfJsJpegDecoder))
-            {
-                ImageSimilarityReport originalReport = comparer.CompareImagesOrFrames(expectedImage, pdfJsOriginalResult);
-                ImageSimilarityReport portReport = comparer.CompareImagesOrFrames(expectedImage, pdfJsPortResult);
-
-                this.Output.WriteLine($"Difference for PDF.js ORIGINAL: {originalReport.DifferencePercentageString}");
-                this.Output.WriteLine($"Difference for PORT: {portReport.DifferencePercentageString}");
->>>>>>> 3eaa6d82
             }
         }
     }
