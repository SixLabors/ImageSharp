﻿// Copyright (c) Six Labors and contributors.
// Licensed under the Apache License, Version 2.0.

using System;
using System.Runtime.InteropServices;

namespace SixLabors.ImageSharp.PixelFormats
{
    /// <summary>
    /// A set of named colors mapped to the provided color space.
    /// </summary>
    /// <typeparam name="TPixel">The type of the color.</typeparam>
    public static class NamedColors<TPixel>
        where TPixel : struct, IPixel<TPixel>
    {
        /// <summary>
        /// Thread-safe backing field for the constant palettes.
        /// </summary>
        private static readonly Lazy<TPixel[]> WebSafePaletteLazy = new Lazy<TPixel[]>(GetWebSafePalette, true);
        private static readonly Lazy<TPixel[]> WernerPaletteLazy = new Lazy<TPixel[]>(GetWernerPalette, true);

        /// <summary>
        /// Represents a <see paramref="TPixel"/> matching the W3C definition that has an hex value of #F0F8FF.
        /// </summary>
        public static readonly TPixel AliceBlue = ColorBuilder<TPixel>.FromRGBA(240, 248, 255, 255);

        /// <summary>
        /// Represents a <see paramref="TPixel"/> matching the W3C definition that has an hex value of #FAEBD7.
        /// </summary>
        public static readonly TPixel AntiqueWhite = ColorBuilder<TPixel>.FromRGBA(250, 235, 215, 255);

        /// <summary>
        /// Represents a <see paramref="TPixel"/> matching the W3C definition that has an hex value of #00FFFF.
        /// </summary>
        public static readonly TPixel Aqua = ColorBuilder<TPixel>.FromRGBA(0, 255, 255, 255);

        /// <summary>
        /// Represents a <see paramref="TPixel"/> matching the W3C definition that has an hex value of #7FFFD4.
        /// </summary>
        public static readonly TPixel Aquamarine = ColorBuilder<TPixel>.FromRGBA(127, 255, 212, 255);

        /// <summary>
        /// Represents a <see paramref="TPixel"/> matching the W3C definition that has an hex value of #F0FFFF.
        /// </summary>
        public static readonly TPixel Azure = ColorBuilder<TPixel>.FromRGBA(240, 255, 255, 255);

        /// <summary>
        /// Represents a <see paramref="TPixel"/> matching the W3C definition that has an hex value of #F5F5DC.
        /// </summary>
        public static readonly TPixel Beige = ColorBuilder<TPixel>.FromRGBA(245, 245, 220, 255);

        /// <summary>
        /// Represents a <see paramref="TPixel"/> matching the W3C definition that has an hex value of #FFE4C4.
        /// </summary>
        public static readonly TPixel Bisque = ColorBuilder<TPixel>.FromRGBA(255, 228, 196, 255);

        /// <summary>
        /// Represents a <see paramref="TPixel"/> matching the W3C definition that has an hex value of #000000.
        /// </summary>
        public static readonly TPixel Black = ColorBuilder<TPixel>.FromRGBA(0, 0, 0, 255);

        /// <summary>
        /// Represents a <see paramref="TPixel"/> matching the W3C definition that has an hex value of #FFEBCD.
        /// </summary>
        public static readonly TPixel BlanchedAlmond = ColorBuilder<TPixel>.FromRGBA(255, 235, 205, 255);

        /// <summary>
        /// Represents a <see paramref="TPixel"/> matching the W3C definition that has an hex value of #0000FF.
        /// </summary>
        public static readonly TPixel Blue = ColorBuilder<TPixel>.FromRGBA(0, 0, 255, 255);

        /// <summary>
        /// Represents a <see paramref="TPixel"/> matching the W3C definition that has an hex value of #8A2BE2.
        /// </summary>
        public static readonly TPixel BlueViolet = ColorBuilder<TPixel>.FromRGBA(138, 43, 226, 255);

        /// <summary>
        /// Represents a <see paramref="TPixel"/> matching the W3C definition that has an hex value of #A52A2A.
        /// </summary>
        public static readonly TPixel Brown = ColorBuilder<TPixel>.FromRGBA(165, 42, 42, 255);

        /// <summary>
        /// Represents a <see paramref="TPixel"/> matching the W3C definition that has an hex value of #DEB887.
        /// </summary>
        public static readonly TPixel BurlyWood = ColorBuilder<TPixel>.FromRGBA(222, 184, 135, 255);

        /// <summary>
        /// Represents a <see paramref="TPixel"/> matching the W3C definition that has an hex value of #5F9EA0.
        /// </summary>
        public static readonly TPixel CadetBlue = ColorBuilder<TPixel>.FromRGBA(95, 158, 160, 255);

        /// <summary>
        /// Represents a <see paramref="TPixel"/> matching the W3C definition that has an hex value of #7FFF00.
        /// </summary>
        public static readonly TPixel Chartreuse = ColorBuilder<TPixel>.FromRGBA(127, 255, 0, 255);

        /// <summary>
        /// Represents a <see paramref="TPixel"/> matching the W3C definition that has an hex value of #D2691E.
        /// </summary>
        public static readonly TPixel Chocolate = ColorBuilder<TPixel>.FromRGBA(210, 105, 30, 255);

        /// <summary>
        /// Represents a <see paramref="TPixel"/> matching the W3C definition that has an hex value of #FF7F50.
        /// </summary>
        public static readonly TPixel Coral = ColorBuilder<TPixel>.FromRGBA(255, 127, 80, 255);

        /// <summary>
        /// Represents a <see paramref="TPixel"/> matching the W3C definition that has an hex value of #6495ED.
        /// </summary>
        public static readonly TPixel CornflowerBlue = ColorBuilder<TPixel>.FromRGBA(100, 149, 237, 255);

        /// <summary>
        /// Represents a <see paramref="TPixel"/> matching the W3C definition that has an hex value of #FFF8DC.
        /// </summary>
        public static readonly TPixel Cornsilk = ColorBuilder<TPixel>.FromRGBA(255, 248, 220, 255);

        /// <summary>
        /// Represents a <see paramref="TPixel"/> matching the W3C definition that has an hex value of #DC143C.
        /// </summary>
        public static readonly TPixel Crimson = ColorBuilder<TPixel>.FromRGBA(220, 20, 60, 255);

        /// <summary>
        /// Represents a <see paramref="TPixel"/> matching the W3C definition that has an hex value of #00FFFF.
        /// </summary>
        public static readonly TPixel Cyan = ColorBuilder<TPixel>.FromRGBA(0, 255, 255, 255);

        /// <summary>
        /// Represents a <see paramref="TPixel"/> matching the W3C definition that has an hex value of #00008B.
        /// </summary>
        public static readonly TPixel DarkBlue = ColorBuilder<TPixel>.FromRGBA(0, 0, 139, 255);

        /// <summary>
        /// Represents a <see paramref="TPixel"/> matching the W3C definition that has an hex value of #008B8B.
        /// </summary>
        public static readonly TPixel DarkCyan = ColorBuilder<TPixel>.FromRGBA(0, 139, 139, 255);

        /// <summary>
        /// Represents a <see paramref="TPixel"/> matching the W3C definition that has an hex value of #B8860B.
        /// </summary>
        public static readonly TPixel DarkGoldenrod = ColorBuilder<TPixel>.FromRGBA(184, 134, 11, 255);

        /// <summary>
        /// Represents a <see paramref="TPixel"/> matching the W3C definition that has an hex value of #A9A9A9.
        /// </summary>
        public static readonly TPixel DarkGray = ColorBuilder<TPixel>.FromRGBA(169, 169, 169, 255);

        /// <summary>
        /// Represents a <see paramref="TPixel"/> matching the W3C definition that has an hex value of #006400.
        /// </summary>
        public static readonly TPixel DarkGreen = ColorBuilder<TPixel>.FromRGBA(0, 100, 0, 255);

        /// <summary>
        /// Represents a <see paramref="TPixel"/> matching the W3C definition that has an hex value of #BDB76B.
        /// </summary>
        public static readonly TPixel DarkKhaki = ColorBuilder<TPixel>.FromRGBA(189, 183, 107, 255);

        /// <summary>
        /// Represents a <see paramref="TPixel"/> matching the W3C definition that has an hex value of #8B008B.
        /// </summary>
        public static readonly TPixel DarkMagenta = ColorBuilder<TPixel>.FromRGBA(139, 0, 139, 255);

        /// <summary>
        /// Represents a <see paramref="TPixel"/> matching the W3C definition that has an hex value of #556B2F.
        /// </summary>
        public static readonly TPixel DarkOliveGreen = ColorBuilder<TPixel>.FromRGBA(85, 107, 47, 255);

        /// <summary>
        /// Represents a <see paramref="TPixel"/> matching the W3C definition that has an hex value of #FF8C00.
        /// </summary>
        public static readonly TPixel DarkOrange = ColorBuilder<TPixel>.FromRGBA(255, 140, 0, 255);

        /// <summary>
        /// Represents a <see paramref="TPixel"/> matching the W3C definition that has an hex value of #9932CC.
        /// </summary>
        public static readonly TPixel DarkOrchid = ColorBuilder<TPixel>.FromRGBA(153, 50, 204, 255);

        /// <summary>
        /// Represents a <see paramref="TPixel"/> matching the W3C definition that has an hex value of #8B0000.
        /// </summary>
        public static readonly TPixel DarkRed = ColorBuilder<TPixel>.FromRGBA(139, 0, 0, 255);

        /// <summary>
        /// Represents a <see paramref="TPixel"/> matching the W3C definition that has an hex value of #E9967A.
        /// </summary>
        public static readonly TPixel DarkSalmon = ColorBuilder<TPixel>.FromRGBA(233, 150, 122, 255);

        /// <summary>
        /// Represents a <see paramref="TPixel"/> matching the W3C definition that has an hex value of #8FBC8B.
        /// </summary>
        public static readonly TPixel DarkSeaGreen = ColorBuilder<TPixel>.FromRGBA(143, 188, 139, 255);

        /// <summary>
        /// Represents a <see paramref="TPixel"/> matching the W3C definition that has an hex value of #483D8B.
        /// </summary>
        public static readonly TPixel DarkSlateBlue = ColorBuilder<TPixel>.FromRGBA(72, 61, 139, 255);

        /// <summary>
        /// Represents a <see paramref="TPixel"/> matching the W3C definition that has an hex value of #2F4F4F.
        /// </summary>
        public static readonly TPixel DarkSlateGray = ColorBuilder<TPixel>.FromRGBA(47, 79, 79, 255);

        /// <summary>
        /// Represents a <see paramref="TPixel"/> matching the W3C definition that has an hex value of #00CED1.
        /// </summary>
        public static readonly TPixel DarkTurquoise = ColorBuilder<TPixel>.FromRGBA(0, 206, 209, 255);

        /// <summary>
        /// Represents a <see paramref="TPixel"/> matching the W3C definition that has an hex value of #9400D3.
        /// </summary>
        public static readonly TPixel DarkViolet = ColorBuilder<TPixel>.FromRGBA(148, 0, 211, 255);

        /// <summary>
        /// Represents a <see paramref="TPixel"/> matching the W3C definition that has an hex value of #FF1493.
        /// </summary>
        public static readonly TPixel DeepPink = ColorBuilder<TPixel>.FromRGBA(255, 20, 147, 255);

        /// <summary>
        /// Represents a <see paramref="TPixel"/> matching the W3C definition that has an hex value of #00BFFF.
        /// </summary>
        public static readonly TPixel DeepSkyBlue = ColorBuilder<TPixel>.FromRGBA(0, 191, 255, 255);

        /// <summary>
        /// Represents a <see paramref="TPixel"/> matching the W3C definition that has an hex value of #696969.
        /// </summary>
        public static readonly TPixel DimGray = ColorBuilder<TPixel>.FromRGBA(105, 105, 105, 255);

        /// <summary>
        /// Represents a <see paramref="TPixel"/> matching the W3C definition that has an hex value of #1E90FF.
        /// </summary>
        public static readonly TPixel DodgerBlue = ColorBuilder<TPixel>.FromRGBA(30, 144, 255, 255);

        /// <summary>
        /// Represents a <see paramref="TPixel"/> matching the W3C definition that has an hex value of #B22222.
        /// </summary>
        public static readonly TPixel Firebrick = ColorBuilder<TPixel>.FromRGBA(178, 34, 34, 255);

        /// <summary>
        /// Represents a <see paramref="TPixel"/> matching the W3C definition that has an hex value of #FFFAF0.
        /// </summary>
        public static readonly TPixel FloralWhite = ColorBuilder<TPixel>.FromRGBA(255, 250, 240, 255);

        /// <summary>
        /// Represents a <see paramref="TPixel"/> matching the W3C definition that has an hex value of #228B22.
        /// </summary>
        public static readonly TPixel ForestGreen = ColorBuilder<TPixel>.FromRGBA(34, 139, 34, 255);

        /// <summary>
        /// Represents a <see paramref="TPixel"/> matching the W3C definition that has an hex value of #FF00FF.
        /// </summary>
        public static readonly TPixel Fuchsia = ColorBuilder<TPixel>.FromRGBA(255, 0, 255, 255);

        /// <summary>
        /// Represents a <see paramref="TPixel"/> matching the W3C definition that has an hex value of #DCDCDC.
        /// </summary>
        public static readonly TPixel Gainsboro = ColorBuilder<TPixel>.FromRGBA(220, 220, 220, 255);

        /// <summary>
        /// Represents a <see paramref="TPixel"/> matching the W3C definition that has an hex value of #F8F8FF.
        /// </summary>
        public static readonly TPixel GhostWhite = ColorBuilder<TPixel>.FromRGBA(248, 248, 255, 255);

        /// <summary>
        /// Represents a <see paramref="TPixel"/> matching the W3C definition that has an hex value of #FFD700.
        /// </summary>
        public static readonly TPixel Gold = ColorBuilder<TPixel>.FromRGBA(255, 215, 0, 255);

        /// <summary>
        /// Represents a <see paramref="TPixel"/> matching the W3C definition that has an hex value of #DAA520.
        /// </summary>
        public static readonly TPixel Goldenrod = ColorBuilder<TPixel>.FromRGBA(218, 165, 32, 255);

        /// <summary>
        /// Represents a <see paramref="TPixel"/> matching the W3C definition that has an hex value of #808080.
        /// </summary>
        public static readonly TPixel Gray = ColorBuilder<TPixel>.FromRGBA(128, 128, 128, 255);

        /// <summary>
        /// Represents a <see paramref="TPixel"/> matching the W3C definition that has an hex value of #008000.
        /// </summary>
        public static readonly TPixel Green = ColorBuilder<TPixel>.FromRGBA(0, 128, 0, 255);

        /// <summary>
        /// Represents a <see paramref="TPixel"/> matching the W3C definition that has an hex value of #ADFF2F.
        /// </summary>
        public static readonly TPixel GreenYellow = ColorBuilder<TPixel>.FromRGBA(173, 255, 47, 255);

        /// <summary>
        /// Represents a <see paramref="TPixel"/> matching the W3C definition that has an hex value of #F0FFF0.
        /// </summary>
        public static readonly TPixel Honeydew = ColorBuilder<TPixel>.FromRGBA(240, 255, 240, 255);

        /// <summary>
        /// Represents a <see paramref="TPixel"/> matching the W3C definition that has an hex value of #FF69B4.
        /// </summary>
        public static readonly TPixel HotPink = ColorBuilder<TPixel>.FromRGBA(255, 105, 180, 255);

        /// <summary>
        /// Represents a <see paramref="TPixel"/> matching the W3C definition that has an hex value of #CD5C5C.
        /// </summary>
        public static readonly TPixel IndianRed = ColorBuilder<TPixel>.FromRGBA(205, 92, 92, 255);

        /// <summary>
        /// Represents a <see paramref="TPixel"/> matching the W3C definition that has an hex value of #4B0082.
        /// </summary>
        public static readonly TPixel Indigo = ColorBuilder<TPixel>.FromRGBA(75, 0, 130, 255);

        /// <summary>
        /// Represents a <see paramref="TPixel"/> matching the W3C definition that has an hex value of #FFFFF0.
        /// </summary>
        public static readonly TPixel Ivory = ColorBuilder<TPixel>.FromRGBA(255, 255, 240, 255);

        /// <summary>
        /// Represents a <see paramref="TPixel"/> matching the W3C definition that has an hex value of #F0E68C.
        /// </summary>
        public static readonly TPixel Khaki = ColorBuilder<TPixel>.FromRGBA(240, 230, 140, 255);

        /// <summary>
        /// Represents a <see paramref="TPixel"/> matching the W3C definition that has an hex value of #E6E6FA.
        /// </summary>
        public static readonly TPixel Lavender = ColorBuilder<TPixel>.FromRGBA(230, 230, 250, 255);

        /// <summary>
        /// Represents a <see paramref="TPixel"/> matching the W3C definition that has an hex value of #FFF0F5.
        /// </summary>
        public static readonly TPixel LavenderBlush = ColorBuilder<TPixel>.FromRGBA(255, 240, 245, 255);

        /// <summary>
        /// Represents a <see paramref="TPixel"/> matching the W3C definition that has an hex value of #7CFC00.
        /// </summary>
        public static readonly TPixel LawnGreen = ColorBuilder<TPixel>.FromRGBA(124, 252, 0, 255);

        /// <summary>
        /// Represents a <see paramref="TPixel"/> matching the W3C definition that has an hex value of #FFFACD.
        /// </summary>
        public static readonly TPixel LemonChiffon = ColorBuilder<TPixel>.FromRGBA(255, 250, 205, 255);

        /// <summary>
        /// Represents a <see paramref="TPixel"/> matching the W3C definition that has an hex value of #ADD8E6.
        /// </summary>
        public static readonly TPixel LightBlue = ColorBuilder<TPixel>.FromRGBA(173, 216, 230, 255);

        /// <summary>
        /// Represents a <see paramref="TPixel"/> matching the W3C definition that has an hex value of #F08080.
        /// </summary>
        public static readonly TPixel LightCoral = ColorBuilder<TPixel>.FromRGBA(240, 128, 128, 255);

        /// <summary>
        /// Represents a <see paramref="TPixel"/> matching the W3C definition that has an hex value of #E0FFFF.
        /// </summary>
        public static readonly TPixel LightCyan = ColorBuilder<TPixel>.FromRGBA(224, 255, 255, 255);

        /// <summary>
        /// Represents a <see paramref="TPixel"/> matching the W3C definition that has an hex value of #FAFAD2.
        /// </summary>
        public static readonly TPixel LightGoldenrodYellow = ColorBuilder<TPixel>.FromRGBA(250, 250, 210, 255);

        /// <summary>
        /// Represents a <see paramref="TPixel"/> matching the W3C definition that has an hex value of #D3D3D3.
        /// </summary>
        public static readonly TPixel LightGray = ColorBuilder<TPixel>.FromRGBA(211, 211, 211, 255);

        /// <summary>
        /// Represents a <see paramref="TPixel"/> matching the W3C definition that has an hex value of #90EE90.
        /// </summary>
        public static readonly TPixel LightGreen = ColorBuilder<TPixel>.FromRGBA(144, 238, 144, 255);

        /// <summary>
        /// Represents a <see paramref="TPixel"/> matching the W3C definition that has an hex value of #FFB6C1.
        /// </summary>
        public static readonly TPixel LightPink = ColorBuilder<TPixel>.FromRGBA(255, 182, 193, 255);

        /// <summary>
        /// Represents a <see paramref="TPixel"/> matching the W3C definition that has an hex value of #FFA07A.
        /// </summary>
        public static readonly TPixel LightSalmon = ColorBuilder<TPixel>.FromRGBA(255, 160, 122, 255);

        /// <summary>
        /// Represents a <see paramref="TPixel"/> matching the W3C definition that has an hex value of #20B2AA.
        /// </summary>
        public static readonly TPixel LightSeaGreen = ColorBuilder<TPixel>.FromRGBA(32, 178, 170, 255);

        /// <summary>
        /// Represents a <see paramref="TPixel"/> matching the W3C definition that has an hex value of #87CEFA.
        /// </summary>
        public static readonly TPixel LightSkyBlue = ColorBuilder<TPixel>.FromRGBA(135, 206, 250, 255);

        /// <summary>
        /// Represents a <see paramref="TPixel"/> matching the W3C definition that has an hex value of #778899.
        /// </summary>
        public static readonly TPixel LightSlateGray = ColorBuilder<TPixel>.FromRGBA(119, 136, 153, 255);

        /// <summary>
        /// Represents a <see paramref="TPixel"/> matching the W3C definition that has an hex value of #B0C4DE.
        /// </summary>
        public static readonly TPixel LightSteelBlue = ColorBuilder<TPixel>.FromRGBA(176, 196, 222, 255);

        /// <summary>
        /// Represents a <see paramref="TPixel"/> matching the W3C definition that has an hex value of #FFFFE0.
        /// </summary>
        public static readonly TPixel LightYellow = ColorBuilder<TPixel>.FromRGBA(255, 255, 224, 255);

        /// <summary>
        /// Represents a <see paramref="TPixel"/> matching the W3C definition that has an hex value of #00FF00.
        /// </summary>
        public static readonly TPixel Lime = ColorBuilder<TPixel>.FromRGBA(0, 255, 0, 255);

        /// <summary>
        /// Represents a <see paramref="TPixel"/> matching the W3C definition that has an hex value of #32CD32.
        /// </summary>
        public static readonly TPixel LimeGreen = ColorBuilder<TPixel>.FromRGBA(50, 205, 50, 255);

        /// <summary>
        /// Represents a <see paramref="TPixel"/> matching the W3C definition that has an hex value of #FAF0E6.
        /// </summary>
        public static readonly TPixel Linen = ColorBuilder<TPixel>.FromRGBA(250, 240, 230, 255);

        /// <summary>
        /// Represents a <see paramref="TPixel"/> matching the W3C definition that has an hex value of #FF00FF.
        /// </summary>
        public static readonly TPixel Magenta = ColorBuilder<TPixel>.FromRGBA(255, 0, 255, 255);

        /// <summary>
        /// Represents a <see paramref="TPixel"/> matching the W3C definition that has an hex value of #800000.
        /// </summary>
        public static readonly TPixel Maroon = ColorBuilder<TPixel>.FromRGBA(128, 0, 0, 255);

        /// <summary>
        /// Represents a <see paramref="TPixel"/> matching the W3C definition that has an hex value of #66CDAA.
        /// </summary>
        public static readonly TPixel MediumAquamarine = ColorBuilder<TPixel>.FromRGBA(102, 205, 170, 255);

        /// <summary>
        /// Represents a <see paramref="TPixel"/> matching the W3C definition that has an hex value of #0000CD.
        /// </summary>
        public static readonly TPixel MediumBlue = ColorBuilder<TPixel>.FromRGBA(0, 0, 205, 255);

        /// <summary>
        /// Represents a <see paramref="TPixel"/> matching the W3C definition that has an hex value of #BA55D3.
        /// </summary>
        public static readonly TPixel MediumOrchid = ColorBuilder<TPixel>.FromRGBA(186, 85, 211, 255);

        /// <summary>
        /// Represents a <see paramref="TPixel"/> matching the W3C definition that has an hex value of #9370DB.
        /// </summary>
        public static readonly TPixel MediumPurple = ColorBuilder<TPixel>.FromRGBA(147, 112, 219, 255);

        /// <summary>
        /// Represents a <see paramref="TPixel"/> matching the W3C definition that has an hex value of #3CB371.
        /// </summary>
        public static readonly TPixel MediumSeaGreen = ColorBuilder<TPixel>.FromRGBA(60, 179, 113, 255);

        /// <summary>
        /// Represents a <see paramref="TPixel"/> matching the W3C definition that has an hex value of #7B68EE.
        /// </summary>
        public static readonly TPixel MediumSlateBlue = ColorBuilder<TPixel>.FromRGBA(123, 104, 238, 255);

        /// <summary>
        /// Represents a <see paramref="TPixel"/> matching the W3C definition that has an hex value of #00FA9A.
        /// </summary>
        public static readonly TPixel MediumSpringGreen = ColorBuilder<TPixel>.FromRGBA(0, 250, 154, 255);

        /// <summary>
        /// Represents a <see paramref="TPixel"/> matching the W3C definition that has an hex value of #48D1CC.
        /// </summary>
        public static readonly TPixel MediumTurquoise = ColorBuilder<TPixel>.FromRGBA(72, 209, 204, 255);

        /// <summary>
        /// Represents a <see paramref="TPixel"/> matching the W3C definition that has an hex value of #C71585.
        /// </summary>
        public static readonly TPixel MediumVioletRed = ColorBuilder<TPixel>.FromRGBA(199, 21, 133, 255);

        /// <summary>
        /// Represents a <see paramref="TPixel"/> matching the W3C definition that has an hex value of #191970.
        /// </summary>
        public static readonly TPixel MidnightBlue = ColorBuilder<TPixel>.FromRGBA(25, 25, 112, 255);

        /// <summary>
        /// Represents a <see paramref="TPixel"/> matching the W3C definition that has an hex value of #F5FFFA.
        /// </summary>
        public static readonly TPixel MintCream = ColorBuilder<TPixel>.FromRGBA(245, 255, 250, 255);

        /// <summary>
        /// Represents a <see paramref="TPixel"/> matching the W3C definition that has an hex value of #FFE4E1.
        /// </summary>
        public static readonly TPixel MistyRose = ColorBuilder<TPixel>.FromRGBA(255, 228, 225, 255);

        /// <summary>
        /// Represents a <see paramref="TPixel"/> matching the W3C definition that has an hex value of #FFE4B5.
        /// </summary>
        public static readonly TPixel Moccasin = ColorBuilder<TPixel>.FromRGBA(255, 228, 181, 255);

        /// <summary>
        /// Represents a <see paramref="TPixel"/> matching the W3C definition that has an hex value of #FFDEAD.
        /// </summary>
        public static readonly TPixel NavajoWhite = ColorBuilder<TPixel>.FromRGBA(255, 222, 173, 255);

        /// <summary>
        /// Represents a <see paramref="TPixel"/> matching the W3C definition that has an hex value of #000080.
        /// </summary>
        public static readonly TPixel Navy = ColorBuilder<TPixel>.FromRGBA(0, 0, 128, 255);

        /// <summary>
        /// Represents a <see paramref="TPixel"/> matching the W3C definition that has an hex value of #FDF5E6.
        /// </summary>
        public static readonly TPixel OldLace = ColorBuilder<TPixel>.FromRGBA(253, 245, 230, 255);

        /// <summary>
        /// Represents a <see paramref="TPixel"/> matching the W3C definition that has an hex value of #808000.
        /// </summary>
        public static readonly TPixel Olive = ColorBuilder<TPixel>.FromRGBA(128, 128, 0, 255);

        /// <summary>
        /// Represents a <see paramref="TPixel"/> matching the W3C definition that has an hex value of #6B8E23.
        /// </summary>
        public static readonly TPixel OliveDrab = ColorBuilder<TPixel>.FromRGBA(107, 142, 35, 255);

        /// <summary>
        /// Represents a <see paramref="TPixel"/> matching the W3C definition that has an hex value of #FFA500.
        /// </summary>
        public static readonly TPixel Orange = ColorBuilder<TPixel>.FromRGBA(255, 165, 0, 255);

        /// <summary>
        /// Represents a <see paramref="TPixel"/> matching the W3C definition that has an hex value of #FF4500.
        /// </summary>
        public static readonly TPixel OrangeRed = ColorBuilder<TPixel>.FromRGBA(255, 69, 0, 255);

        /// <summary>
        /// Represents a <see paramref="TPixel"/> matching the W3C definition that has an hex value of #DA70D6.
        /// </summary>
        public static readonly TPixel Orchid = ColorBuilder<TPixel>.FromRGBA(218, 112, 214, 255);

        /// <summary>
        /// Represents a <see paramref="TPixel"/> matching the W3C definition that has an hex value of #EEE8AA.
        /// </summary>
        public static readonly TPixel PaleGoldenrod = ColorBuilder<TPixel>.FromRGBA(238, 232, 170, 255);

        /// <summary>
        /// Represents a <see paramref="TPixel"/> matching the W3C definition that has an hex value of #98FB98.
        /// </summary>
        public static readonly TPixel PaleGreen = ColorBuilder<TPixel>.FromRGBA(152, 251, 152, 255);

        /// <summary>
        /// Represents a <see paramref="TPixel"/> matching the W3C definition that has an hex value of #AFEEEE.
        /// </summary>
        public static readonly TPixel PaleTurquoise = ColorBuilder<TPixel>.FromRGBA(175, 238, 238, 255);

        /// <summary>
        /// Represents a <see paramref="TPixel"/> matching the W3C definition that has an hex value of #DB7093.
        /// </summary>
        public static readonly TPixel PaleVioletRed = ColorBuilder<TPixel>.FromRGBA(219, 112, 147, 255);

        /// <summary>
        /// Represents a <see paramref="TPixel"/> matching the W3C definition that has an hex value of #FFEFD5.
        /// </summary>
        public static readonly TPixel PapayaWhip = ColorBuilder<TPixel>.FromRGBA(255, 239, 213, 255);

        /// <summary>
        /// Represents a <see paramref="TPixel"/> matching the W3C definition that has an hex value of #FFDAB9.
        /// </summary>
        public static readonly TPixel PeachPuff = ColorBuilder<TPixel>.FromRGBA(255, 218, 185, 255);

        /// <summary>
        /// Represents a <see paramref="TPixel"/> matching the W3C definition that has an hex value of #CD853F.
        /// </summary>
        public static readonly TPixel Peru = ColorBuilder<TPixel>.FromRGBA(205, 133, 63, 255);

        /// <summary>
        /// Represents a <see paramref="TPixel"/> matching the W3C definition that has an hex value of #FFC0CB.
        /// </summary>
        public static readonly TPixel Pink = ColorBuilder<TPixel>.FromRGBA(255, 192, 203, 255);

        /// <summary>
        /// Represents a <see paramref="TPixel"/> matching the W3C definition that has an hex value of #DDA0DD.
        /// </summary>
        public static readonly TPixel Plum = ColorBuilder<TPixel>.FromRGBA(221, 160, 221, 255);

        /// <summary>
        /// Represents a <see paramref="TPixel"/> matching the W3C definition that has an hex value of #B0E0E6.
        /// </summary>
        public static readonly TPixel PowderBlue = ColorBuilder<TPixel>.FromRGBA(176, 224, 230, 255);

        /// <summary>
        /// Represents a <see paramref="TPixel"/> matching the W3C definition that has an hex value of #800080.
        /// </summary>
        public static readonly TPixel Purple = ColorBuilder<TPixel>.FromRGBA(128, 0, 128, 255);

        /// <summary>
        /// Represents a <see paramref="TPixel"/> matching the W3C definition that has an hex value of #663399.
        /// </summary>
        public static readonly TPixel RebeccaPurple = ColorBuilder<TPixel>.FromRGBA(102, 51, 153, 255);

        /// <summary>
        /// Represents a <see paramref="TPixel"/> matching the W3C definition that has an hex value of #FF0000.
        /// </summary>
        public static readonly TPixel Red = ColorBuilder<TPixel>.FromRGBA(255, 0, 0, 255);

        /// <summary>
        /// Represents a <see paramref="TPixel"/> matching the W3C definition that has an hex value of #BC8F8F.
        /// </summary>
        public static readonly TPixel RosyBrown = ColorBuilder<TPixel>.FromRGBA(188, 143, 143, 255);

        /// <summary>
        /// Represents a <see paramref="TPixel"/> matching the W3C definition that has an hex value of #4169E1.
        /// </summary>
        public static readonly TPixel RoyalBlue = ColorBuilder<TPixel>.FromRGBA(65, 105, 225, 255);

        /// <summary>
        /// Represents a <see paramref="TPixel"/> matching the W3C definition that has an hex value of #8B4513.
        /// </summary>
        public static readonly TPixel SaddleBrown = ColorBuilder<TPixel>.FromRGBA(139, 69, 19, 255);

        /// <summary>
        /// Represents a <see paramref="TPixel"/> matching the W3C definition that has an hex value of #FA8072.
        /// </summary>
        public static readonly TPixel Salmon = ColorBuilder<TPixel>.FromRGBA(250, 128, 114, 255);

        /// <summary>
        /// Represents a <see paramref="TPixel"/> matching the W3C definition that has an hex value of #F4A460.
        /// </summary>
        public static readonly TPixel SandyBrown = ColorBuilder<TPixel>.FromRGBA(244, 164, 96, 255);

        /// <summary>
        /// Represents a <see paramref="TPixel"/> matching the W3C definition that has an hex value of #2E8B57.
        /// </summary>
        public static readonly TPixel SeaGreen = ColorBuilder<TPixel>.FromRGBA(46, 139, 87, 255);

        /// <summary>
        /// Represents a <see paramref="TPixel"/> matching the W3C definition that has an hex value of #FFF5EE.
        /// </summary>
        public static readonly TPixel SeaShell = ColorBuilder<TPixel>.FromRGBA(255, 245, 238, 255);

        /// <summary>
        /// Represents a <see paramref="TPixel"/> matching the W3C definition that has an hex value of #A0522D.
        /// </summary>
        public static readonly TPixel Sienna = ColorBuilder<TPixel>.FromRGBA(160, 82, 45, 255);

        /// <summary>
        /// Represents a <see paramref="TPixel"/> matching the W3C definition that has an hex value of #C0C0C0.
        /// </summary>
        public static readonly TPixel Silver = ColorBuilder<TPixel>.FromRGBA(192, 192, 192, 255);

        /// <summary>
        /// Represents a <see paramref="TPixel"/> matching the W3C definition that has an hex value of #87CEEB.
        /// </summary>
        public static readonly TPixel SkyBlue = ColorBuilder<TPixel>.FromRGBA(135, 206, 235, 255);

        /// <summary>
        /// Represents a <see paramref="TPixel"/> matching the W3C definition that has an hex value of #6A5ACD.
        /// </summary>
        public static readonly TPixel SlateBlue = ColorBuilder<TPixel>.FromRGBA(106, 90, 205, 255);

        /// <summary>
        /// Represents a <see paramref="TPixel"/> matching the W3C definition that has an hex value of #708090.
        /// </summary>
        public static readonly TPixel SlateGray = ColorBuilder<TPixel>.FromRGBA(112, 128, 144, 255);

        /// <summary>
        /// Represents a <see paramref="TPixel"/> matching the W3C definition that has an hex value of #FFFAFA.
        /// </summary>
        public static readonly TPixel Snow = ColorBuilder<TPixel>.FromRGBA(255, 250, 250, 255);

        /// <summary>
        /// Represents a <see paramref="TPixel"/> matching the W3C definition that has an hex value of #00FF7F.
        /// </summary>
        public static readonly TPixel SpringGreen = ColorBuilder<TPixel>.FromRGBA(0, 255, 127, 255);

        /// <summary>
        /// Represents a <see paramref="TPixel"/> matching the W3C definition that has an hex value of #4682B4.
        /// </summary>
        public static readonly TPixel SteelBlue = ColorBuilder<TPixel>.FromRGBA(70, 130, 180, 255);

        /// <summary>
        /// Represents a <see paramref="TPixel"/> matching the W3C definition that has an hex value of #D2B48C.
        /// </summary>
        public static readonly TPixel Tan = ColorBuilder<TPixel>.FromRGBA(210, 180, 140, 255);

        /// <summary>
        /// Represents a <see paramref="TPixel"/> matching the W3C definition that has an hex value of #008080.
        /// </summary>
        public static readonly TPixel Teal = ColorBuilder<TPixel>.FromRGBA(0, 128, 128, 255);

        /// <summary>
        /// Represents a <see paramref="TPixel"/> matching the W3C definition that has an hex value of #D8BFD8.
        /// </summary>
        public static readonly TPixel Thistle = ColorBuilder<TPixel>.FromRGBA(216, 191, 216, 255);

        /// <summary>
        /// Represents a <see paramref="TPixel"/> matching the W3C definition that has an hex value of #FF6347.
        /// </summary>
        public static readonly TPixel Tomato = ColorBuilder<TPixel>.FromRGBA(255, 99, 71, 255);

        /// <summary>
        /// Represents a <see paramref="TPixel"/> matching the W3C definition that has an hex value of #FFFFFF.
        /// </summary>
        public static readonly TPixel Transparent = ColorBuilder<TPixel>.FromRGBA(255, 255, 255, 0);

        /// <summary>
        /// Represents a <see paramref="TPixel"/> matching the W3C definition that has an hex value of #40E0D0.
        /// </summary>
        public static readonly TPixel Turquoise = ColorBuilder<TPixel>.FromRGBA(64, 224, 208, 255);

        /// <summary>
        /// Represents a <see paramref="TPixel"/> matching the W3C definition that has an hex value of #EE82EE.
        /// </summary>
        public static readonly TPixel Violet = ColorBuilder<TPixel>.FromRGBA(238, 130, 238, 255);

        /// <summary>
        /// Represents a <see paramref="TPixel"/> matching the W3C definition that has an hex value of #F5DEB3.
        /// </summary>
        public static readonly TPixel Wheat = ColorBuilder<TPixel>.FromRGBA(245, 222, 179, 255);

        /// <summary>
        /// Represents a <see paramref="TPixel"/> matching the W3C definition that has an hex value of #FFFFFF.
        /// </summary>
        public static readonly TPixel White = ColorBuilder<TPixel>.FromRGBA(255, 255, 255, 255);

        /// <summary>
        /// Represents a <see paramref="TPixel"/> matching the W3C definition that has an hex value of #F5F5F5.
        /// </summary>
        public static readonly TPixel WhiteSmoke = ColorBuilder<TPixel>.FromRGBA(245, 245, 245, 255);

        /// <summary>
        /// Represents a <see paramref="TPixel"/> matching the W3C definition that has an hex value of #FFFF00.
        /// </summary>
        public static readonly TPixel Yellow = ColorBuilder<TPixel>.FromRGBA(255, 255, 0, 255);

        /// <summary>
        /// Represents a <see paramref="TPixel"/> matching the W3C definition that has an hex value of #9ACD32.
        /// </summary>
        public static readonly TPixel YellowGreen = ColorBuilder<TPixel>.FromRGBA(154, 205, 50, 255);

        /// <summary>
        /// Gets a <see cref="T:TPixel[]"/> collection of web safe, colors as defined in the CSS Color Module Level 4.
        /// </summary>
        public static TPixel[] WebSafePalette => WebSafePaletteLazy.Value;

        /// <summary>
        /// Gets a <see cref="T:TPixel[]"/> collection of colors as defined in the original second edition of Werner’s Nomenclature of Colours 1821.
        /// The hex codes were collected and defined by Nicholas Rougeux <see href="https://www.c82.net/werner"/>
        /// </summary>
        public static TPixel[] WernerPalette => WernerPaletteLazy.Value;

        private static TPixel[] GetWebSafePalette() => GetPalette(ColorConstants.WebSafeColors);

        private static TPixel[] GetWernerPalette() => GetPalette(ColorConstants.WernerColors);

        private static TPixel[] GetPalette(Rgba32[] palette)
        {
            var converted = new TPixel[palette.Length + 1];

<<<<<<< HEAD
            Span<byte> constantsBytes = MemoryMarshal.Cast<Rgba32, byte>(palette.AsSpan());
            PixelOperations<TPixel>.Instance.PackFromRgba32Bytes(constantsBytes, converted, palette.Length);
            return converted;
=======
            Span<byte> constantsBytes = MemoryMarshal.Cast<Rgba32, byte>(constants.AsSpan());
            PixelOperations<TPixel>.Instance.FromRgba32Bytes(
                Configuration.Default,
                constantsBytes,
                safe,
                constants.Length);
            return safe;
>>>>>>> bbe66e29
        }
    }
}<|MERGE_RESOLUTION|>--- conflicted
+++ resolved
@@ -748,19 +748,14 @@
         {
             var converted = new TPixel[palette.Length + 1];
 
-<<<<<<< HEAD
             Span<byte> constantsBytes = MemoryMarshal.Cast<Rgba32, byte>(palette.AsSpan());
-            PixelOperations<TPixel>.Instance.PackFromRgba32Bytes(constantsBytes, converted, palette.Length);
-            return converted;
-=======
-            Span<byte> constantsBytes = MemoryMarshal.Cast<Rgba32, byte>(constants.AsSpan());
             PixelOperations<TPixel>.Instance.FromRgba32Bytes(
                 Configuration.Default,
                 constantsBytes,
-                safe,
-                constants.Length);
-            return safe;
->>>>>>> bbe66e29
+                converted,
+                palette.Length);
+
+            return converted;
         }
     }
 }