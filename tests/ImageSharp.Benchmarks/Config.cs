--- conflicted
+++ resolved
@@ -7,20 +7,10 @@
 
 namespace SixLabors.ImageSharp.Benchmarks
 {
-<<<<<<< HEAD
-    using BenchmarkDotNet.Diagnosers;
-    using BenchmarkDotNet.Jobs;
-
-=======
->>>>>>> bcd5f022
     public class Config : ManualConfig
     {
         public Config()
         {
-<<<<<<< HEAD
-            // Uncomment if you want to use any of the diagnoser
-=======
->>>>>>> bcd5f022
             this.Add(MemoryDiagnoser.Default);
         }
 
@@ -31,11 +21,7 @@
                 this.Add(
                     Job.Clr.WithLaunchCount(1).WithWarmupCount(3).WithIterationCount(3),
                     Job.Core.WithLaunchCount(1).WithWarmupCount(3).WithIterationCount(3)
-<<<<<<< HEAD
-                        );
-=======
                 );
->>>>>>> bcd5f022
             }
         }
     }
