// Copyright (c) Six Labors and contributors.
// Licensed under the Apache License, Version 2.0.

using System;
using System.Linq;

using Moq;

using SixLabors.ImageSharp.PixelFormats;
using SixLabors.ImageSharp.Processing;
using SixLabors.ImageSharp.Processing.Processors;

using Xunit;

namespace SixLabors.ImageSharp.Tests
{
    /// <summary>
    /// Tests the configuration class.
    /// </summary>
    public class ImageOperationTests : IDisposable
    {
        private readonly Image<Rgba32> image;
        private readonly FakeImageOperationsProvider provider;
        private readonly IImageProcessor processorDefinition;

        private static readonly string ExpectedExceptionMessage = GetExpectedExceptionText();

        public ImageOperationTests()
        {
            this.provider = new FakeImageOperationsProvider();

            Mock<IImageProcessor> processorMock = new Mock<IImageProcessor>();
            this.processorDefinition = processorMock.Object;
<<<<<<< HEAD

            this.image = new Image<Rgba32>(new Configuration()
=======
            
            this.image = new Image<Rgba32>(new Configuration
>>>>>>> 6f113410
            {
                ImageOperationsProvider = this.provider
            }, 1, 1);
        }


        [Fact]
        public void MutateCallsImageOperationsProvider_Func_OriginalImage()
        {
            this.image.Mutate(x => x.ApplyProcessor(this.processorDefinition));

            Assert.True(this.provider.HasCreated(this.image));
            Assert.Contains(
                this.processorDefinition,
                this.provider.AppliedOperations(this.image).Select(x => x.NonGenericProcessor));
        }

        [Fact]
        public void MutateCallsImageOperationsProvider_ListOfProcessors_OriginalImage()
        {
            this.image.Mutate(this.processorDefinition);

            Assert.True(this.provider.HasCreated(this.image));
            Assert.Contains(
                this.processorDefinition,
                this.provider.AppliedOperations(this.image).Select(x => x.NonGenericProcessor));
        }

        [Fact]
        public void CloneCallsImageOperationsProvider_Func_WithDuplicateImage()
        {
            Image<Rgba32> returned = this.image.Clone(x => x.ApplyProcessor(this.processorDefinition));

            Assert.True(this.provider.HasCreated(returned));
            Assert.Contains(
                this.processorDefinition,
                this.provider.AppliedOperations(returned).Select(x => x.NonGenericProcessor));
        }

        [Fact]
        public void CloneCallsImageOperationsProvider_ListOfProcessors_WithDuplicateImage()
        {
            Image<Rgba32> returned = this.image.Clone(this.processorDefinition);

            Assert.True(this.provider.HasCreated(returned));
            Assert.Contains(
                this.processorDefinition,
                this.provider.AppliedOperations(returned).Select(x => x.NonGenericProcessor));
        }

        [Fact]
        public void CloneCallsImageOperationsProvider_Func_NotOnOriginal()
        {
            this.image.Clone(x => x.ApplyProcessor(this.processorDefinition));
            Assert.False(this.provider.HasCreated(this.image));
            Assert.DoesNotContain(
                this.processorDefinition,
                this.provider.AppliedOperations(this.image).Select(x => x.NonGenericProcessor));
        }

        [Fact]
        public void CloneCallsImageOperationsProvider_ListOfProcessors_NotOnOriginal()
        {
            this.image.Clone(this.processorDefinition);
            Assert.False(this.provider.HasCreated(this.image));
            Assert.DoesNotContain(
                this.processorDefinition,
                this.provider.AppliedOperations(this.image).Select(x => x.NonGenericProcessor));
        }

        [Fact]
        public void ApplyProcessors_ListOfProcessors_AppliesAllProcessorsToOperation()
        {
            var operations = new FakeImageOperationsProvider.FakeImageOperations<Rgba32>(null, false);
            operations.ApplyProcessors(this.processorDefinition);
            Assert.Contains(this.processorDefinition, operations.Applied.Select(x => x.NonGenericProcessor));
        }

        public void Dispose() => this.image.Dispose();

        [Fact]
        public void GenericMutate_WhenDisposed_Throws()
        {
            this.image.Dispose();

            CheckThrowsCorrectObjectDisposedException(
                () => this.image.Mutate(x => x.ApplyProcessor(this.processorDefinition)));
        }

        [Fact]
        public void GenericClone_WhenDisposed_Throws()
        {
            this.image.Dispose();

            CheckThrowsCorrectObjectDisposedException(
                () => this.image.Clone(x => x.ApplyProcessor(this.processorDefinition)));
        }

        [Fact]
        public void AgnosticMutate_WhenDisposed_Throws()
        {
            this.image.Dispose();
            Image img = this.image;

            CheckThrowsCorrectObjectDisposedException(
                () => img.Mutate(x => x.ApplyProcessor(this.processorDefinition)));
        }

        [Fact]
        public void AgnosticClone_WhenDisposed_Throws()
        {
            this.image.Dispose();
            Image img = this.image;

            CheckThrowsCorrectObjectDisposedException(
                () => img.Clone(x => x.ApplyProcessor(this.processorDefinition)));
        }

        private static string GetExpectedExceptionText()
        {
            try
            {
                Image<Rgba32> img = new Image<Rgba32>(1, 1);
                img.Dispose();
                img.EnsureNotDisposed();
            }
            catch (ObjectDisposedException ex)
            {
                return ex.Message;
            }

            return "?";
        }

        private static void CheckThrowsCorrectObjectDisposedException(Action action)
        {
            var ex = Assert.Throws<ObjectDisposedException>(action);
            Assert.Equal(ExpectedExceptionMessage, ex.Message);
        }
    }
}<|MERGE_RESOLUTION|>--- conflicted
+++ resolved
@@ -31,13 +31,8 @@
 
             Mock<IImageProcessor> processorMock = new Mock<IImageProcessor>();
             this.processorDefinition = processorMock.Object;
-<<<<<<< HEAD
 
-            this.image = new Image<Rgba32>(new Configuration()
-=======
-            
             this.image = new Image<Rgba32>(new Configuration
->>>>>>> 6f113410
             {
                 ImageOperationsProvider = this.provider
             }, 1, 1);
