// Copyright (c) Six Labors.
// Licensed under the Six Labors Split License.

using SixLabors.ImageSharp.ColorSpaces;
using SixLabors.ImageSharp.ColorSpaces.Conversion;

namespace SixLabors.ImageSharp.Tests.Colorspaces.Conversion;

/// <summary>
/// Tests <see cref="CieXyy"/>-<see cref="YCbCr"/> conversions.
/// </summary>
public class CieXyyAndYCbCrConversionTests
{
    private static readonly ApproximateColorSpaceComparer ColorSpaceComparer = new ApproximateColorSpaceComparer(.0002F);
    private static readonly ColorSpaceConverter Converter = new ColorSpaceConverter();

    /// <summary>
    /// Tests conversion from <see cref="CieXyy"/> to <see cref="YCbCr"/>.
    /// </summary>
<<<<<<< HEAD
    [Trait("Color", "Conversion")]
    public class CieXyyAndYCbCrConversionTests
=======
    [Theory]
    [InlineData(0, 0, 0, 0, 128, 128)]
    [InlineData(0.360555, 0.936901, 0.1001514, 63.24579, 92.30826, 82.88884)]
    public void Convert_CieXyy_to_YCbCr(float x, float y, float yl, float y2, float cb, float cr)
>>>>>>> 5834c39c
    {
        // Arrange
        var input = new CieXyy(x, y, yl);
        var expected = new YCbCr(y2, cb, cr);

        Span<CieXyy> inputSpan = new CieXyy[5];
        inputSpan.Fill(input);

        Span<YCbCr> actualSpan = new YCbCr[5];

        // Act
        var actual = Converter.ToYCbCr(input);
        Converter.Convert(inputSpan, actualSpan);

        // Assert
        Assert.Equal(expected, actual, ColorSpaceComparer);

        for (int i = 0; i < actualSpan.Length; i++)
        {
            Assert.Equal(expected, actualSpan[i], ColorSpaceComparer);
        }
    }

    /// <summary>
    /// Tests conversion from <see cref="YCbCr"/> to <see cref="CieXyy"/>.
    /// </summary>
    [Theory]
    [InlineData(0, 128, 128, 0, 0, 0)]
    [InlineData(63.24579, 92.30826, 82.88884, 0.3, 0.6, 0.1072441)]
    public void Convert_YCbCr_to_CieXyy(float y2, float cb, float cr, float x, float y, float yl)
    {
        // Arrange
        var input = new YCbCr(y2, cb, cr);
        var expected = new CieXyy(x, y, yl);

        Span<YCbCr> inputSpan = new YCbCr[5];
        inputSpan.Fill(input);

        Span<CieXyy> actualSpan = new CieXyy[5];

        // Act
        CieXyy actual = Converter.ToCieXyy(input);
        Converter.Convert(inputSpan, actualSpan);

        // Assert
        Assert.Equal(expected, actual, ColorSpaceComparer);

        for (int i = 0; i < actualSpan.Length; i++)
        {
            Assert.Equal(expected, actualSpan[i], ColorSpaceComparer);
        }
    }
}<|MERGE_RESOLUTION|>--- conflicted
+++ resolved
@@ -9,6 +9,7 @@
 /// <summary>
 /// Tests <see cref="CieXyy"/>-<see cref="YCbCr"/> conversions.
 /// </summary>
+[Trait("Color", "Conversion")]
 public class CieXyyAndYCbCrConversionTests
 {
     private static readonly ApproximateColorSpaceComparer ColorSpaceComparer = new ApproximateColorSpaceComparer(.0002F);
@@ -17,15 +18,10 @@
     /// <summary>
     /// Tests conversion from <see cref="CieXyy"/> to <see cref="YCbCr"/>.
     /// </summary>
-<<<<<<< HEAD
-    [Trait("Color", "Conversion")]
-    public class CieXyyAndYCbCrConversionTests
-=======
     [Theory]
     [InlineData(0, 0, 0, 0, 128, 128)]
     [InlineData(0.360555, 0.936901, 0.1001514, 63.24579, 92.30826, 82.88884)]
     public void Convert_CieXyy_to_YCbCr(float x, float y, float yl, float y2, float cb, float cr)
->>>>>>> 5834c39c
     {
         // Arrange
         var input = new CieXyy(x, y, yl);
