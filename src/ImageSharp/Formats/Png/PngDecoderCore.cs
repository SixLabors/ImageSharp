--- conflicted
+++ resolved
@@ -660,21 +660,12 @@
         // If the first `fcTL` chunk uses a `dispose_op` of APNG_DISPOSE_OP_PREVIOUS it should be treated as APNG_DISPOSE_OP_BACKGROUND.
         // So, if restoring to before first frame, clear entire area. Same if first frame (previousFrameControl null).
         if (previousFrameControl == null || (previousFrame is null && previousFrameControl.Value.DisposeOperation == PngDisposalMethod.RestoreToPrevious))
-<<<<<<< HEAD
         {
             Buffer2DRegion<TPixel> pixelRegion = frame.PixelBuffer.GetRegion();
             pixelRegion.Clear();
         }
         else if (previousFrameControl.Value.DisposeOperation == PngDisposalMethod.RestoreToBackground)
         {
-=======
-        {
-            Buffer2DRegion<TPixel> pixelRegion = frame.PixelBuffer.GetRegion();
-            pixelRegion.Clear();
-        }
-        else if (previousFrameControl.Value.DisposeOperation == PngDisposalMethod.RestoreToBackground)
-        {
->>>>>>> da5f09a4
             Rectangle restoreArea = previousFrameControl.Value.Bounds;
             Buffer2DRegion<TPixel> pixelRegion = frame.PixelBuffer.GetRegion(restoreArea);
             pixelRegion.Clear();
