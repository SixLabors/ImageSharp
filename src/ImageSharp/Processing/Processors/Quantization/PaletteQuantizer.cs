--- conflicted
+++ resolved
@@ -59,11 +59,7 @@
 
             Color.ToPixel(configuration, this.colorPalette.Span, palette.AsSpan());
 
-<<<<<<< HEAD
-            var pixelMap = new EuclideanPixelMap<TPixel>(configuration, palette, length);
-=======
             var pixelMap = new EuclideanPixelMap<TPixel>(configuration, palette);
->>>>>>> 8603d8d8
             return new PaletteFrameQuantizer<TPixel>(configuration, options, pixelMap);
         }
     }
