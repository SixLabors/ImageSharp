--- conflicted
+++ resolved
@@ -12,17 +12,10 @@
     {
     }
 
-<<<<<<< HEAD
-        /// <summary>
-        /// Gets the current instance.
-        /// </summary>
-        public static BmpFormat Instance { get; } = new();
-=======
     /// <summary>
     /// Gets the current instance.
     /// </summary>
     public static BmpFormat Instance { get; } = new BmpFormat();
->>>>>>> 22a7cbad
 
     /// <inheritdoc/>
     public string Name => "BMP";
@@ -36,12 +29,6 @@
     /// <inheritdoc/>
     public IEnumerable<string> FileExtensions => BmpConstants.FileExtensions;
 
-<<<<<<< HEAD
-        /// <inheritdoc/>
-        public BmpMetadata CreateDefaultFormatMetadata() => new();
-    }
-=======
     /// <inheritdoc/>
     public BmpMetadata CreateDefaultFormatMetadata() => new BmpMetadata();
->>>>>>> 22a7cbad
 }