--- conflicted
+++ resolved
@@ -590,12 +590,8 @@
 
             string actualOutputFile = provider.Utility.SaveTestOutputFile(image, "png", encoder, debugInfo, appendPixelType);
 
-<<<<<<< HEAD
             // Compare to the Magick reference decoder.
             IImageDecoder referenceDecoder = TestEnvironment.GetReferenceDecoder(actualOutputFile);
-=======
-                IImageDecoder referenceDecoder = TestEnvironment.GetReferenceDecoder(actualOutputFile);
->>>>>>> 13897ae4
 
             // We compare using both our decoder and the reference decoder as pixel transformation
             // occurs within the encoder itself leaving the input image unaffected.
