<<<<<<< HEAD
// Copyright (c) Six Labors.
// Licensed under the Apache License, Version 2.0.
=======
﻿// Copyright (c) Six Labors.
// Licensed under the Six Labors Split License.
>>>>>>> 5834c39c

using SixLabors.ImageSharp.ColorSpaces;
using SixLabors.ImageSharp.ColorSpaces.Conversion;

namespace SixLabors.ImageSharp.Tests.Colorspaces.Conversion;

/// <summary>
/// Tests <see cref="Cmyk"/>-<see cref="CieLuv"/> conversions.
/// </summary>
public class CmykAndCieLuvConversionTests
{
    private static readonly ApproximateColorSpaceComparer ColorSpaceComparer = new ApproximateColorSpaceComparer(.0002F);
    private static readonly ColorSpaceConverter Converter = new ColorSpaceConverter();

    /// <summary>
    /// Tests conversion from <see cref="Cmyk"/> to <see cref="CieLuv"/>.
    /// </summary>
<<<<<<< HEAD
    [Trait("Color", "Conversion")]
    public class CmykAndCieLuvConversionTests
=======
    [Theory]
    [InlineData(0, 0, 0, 0, 100, -1.937151E-05, 0)]
    [InlineData(0.360555, 0.1036901, 0.818514, 0.274615, 62.66017, -24.01712, 68.29556)]
    public void Convert_Cmyk_to_CieLuv(float c, float m, float y, float k, float l, float u, float v)
>>>>>>> 5834c39c
    {
        // Arrange
        var input = new Cmyk(c, m, y, k);
        var expected = new CieLuv(l, u, v);

        Span<Cmyk> inputSpan = new Cmyk[5];
        inputSpan.Fill(input);

        Span<CieLuv> actualSpan = new CieLuv[5];

        // Act
        var actual = Converter.ToCieLuv(input);
        Converter.Convert(inputSpan, actualSpan);

        // Assert
        Assert.Equal(expected, actual, ColorSpaceComparer);

        for (int i = 0; i < actualSpan.Length; i++)
        {
            Assert.Equal(expected, actualSpan[i], ColorSpaceComparer);
        }
    }

    /// <summary>
    /// Tests conversion from <see cref="CieLuv"/> to <see cref="Cmyk"/>.
    /// </summary>
    [Theory]
    [InlineData(100, -1.937151E-05, 0, 3.576279E-07, 0, 0, 5.960464E-08)]
    [InlineData(62.66017, -24.01712, 68.29556, 0.2865804, 0, 0.7975189, 0.3498302)]
    public void Convert_CieLuv_to_Cmyk(float l, float u, float v, float c, float m, float y, float k)
    {
        // Arrange
        var input = new CieLuv(l, u, v);
        var expected = new Cmyk(c, m, y, k);

        Span<CieLuv> inputSpan = new CieLuv[5];
        inputSpan.Fill(input);

        Span<Cmyk> actualSpan = new Cmyk[5];

        // Act
        var actual = Converter.ToCmyk(input);
        Converter.Convert(inputSpan, actualSpan);

        // Assert
        Assert.Equal(expected, actual, ColorSpaceComparer);

        for (int i = 0; i < actualSpan.Length; i++)
        {
            Assert.Equal(expected, actualSpan[i], ColorSpaceComparer);
        }
    }
}<|MERGE_RESOLUTION|>--- conflicted
+++ resolved
@@ -1,10 +1,5 @@
-<<<<<<< HEAD
 // Copyright (c) Six Labors.
 // Licensed under the Apache License, Version 2.0.
-=======
-﻿// Copyright (c) Six Labors.
-// Licensed under the Six Labors Split License.
->>>>>>> 5834c39c
 
 using SixLabors.ImageSharp.ColorSpaces;
 using SixLabors.ImageSharp.ColorSpaces.Conversion;
@@ -14,6 +9,7 @@
 /// <summary>
 /// Tests <see cref="Cmyk"/>-<see cref="CieLuv"/> conversions.
 /// </summary>
+[Trait("Color", "Conversion")]
 public class CmykAndCieLuvConversionTests
 {
     private static readonly ApproximateColorSpaceComparer ColorSpaceComparer = new ApproximateColorSpaceComparer(.0002F);
@@ -22,15 +18,10 @@
     /// <summary>
     /// Tests conversion from <see cref="Cmyk"/> to <see cref="CieLuv"/>.
     /// </summary>
-<<<<<<< HEAD
-    [Trait("Color", "Conversion")]
-    public class CmykAndCieLuvConversionTests
-=======
     [Theory]
     [InlineData(0, 0, 0, 0, 100, -1.937151E-05, 0)]
     [InlineData(0.360555, 0.1036901, 0.818514, 0.274615, 62.66017, -24.01712, 68.29556)]
     public void Convert_Cmyk_to_CieLuv(float c, float m, float y, float k, float l, float u, float v)
->>>>>>> 5834c39c
     {
         // Arrange
         var input = new Cmyk(c, m, y, k);
